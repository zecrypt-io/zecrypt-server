import { API_ROUTES } from '@/constants/routes';

export const loadInitialData = async (accessToken: string) => {
  if (!accessToken) {
    console.error("No access token provided for loadInitialData");
    return null;
  }
  try {
<<<<<<< HEAD
    const res = await fetch(`${process.env.NEXT_PUBLIC_API_URL}/load-initial-data`, {
=======
    const res = await fetch(`${process.env.NEXT_PUBLIC_API_URL}${API_ROUTES.AUTH.LOAD_INITIAL_DATA}`, {
>>>>>>> 9da40398
      method: "POST",
      headers: {
        "Content-Type": "application/json",
        "access-token": accessToken,
      },
      credentials: "include",
    });
    const data = await res.json();
    console.log("Raw response status:", res.status);
    console.log("Raw response data:", JSON.stringify(data, null, 2));

    if (!res.ok) {
      throw new Error(data?.message || "Failed to load initial data");
    }

    // Transform API response into Workspace[] format
    const workspaces = data.data.map((workspace: any) => ({
      workspaceId: workspace.doc_id,
      name: workspace.name,
      created_by: workspace.created_by,
      created_at: workspace.created_at,
      updated_at: workspace.updated_at,
      projects: workspace.projects.map((project: any) => ({
        project_id: project.doc_id,
        name: project.name,
        lower_name: project.lower_name,
        description: project.description ?? "",
        color: project.color || "#4f46e5",
        created_by: project.created_by,
        created_at: project.created_at,
        updated_at: project.updated_at,
        is_default: project.is_default,
        workspace_id: project.workspace_id,
      })),
    }));

    console.log("Transformed workspaces:", JSON.stringify(workspaces, null, 2));
    return workspaces;
  } catch (err) {
    console.error("Error loading initial data:", err);
    return null;
  }
};<|MERGE_RESOLUTION|>--- conflicted
+++ resolved
@@ -6,11 +6,7 @@
     return null;
   }
   try {
-<<<<<<< HEAD
     const res = await fetch(`${process.env.NEXT_PUBLIC_API_URL}/load-initial-data`, {
-=======
-    const res = await fetch(`${process.env.NEXT_PUBLIC_API_URL}${API_ROUTES.AUTH.LOAD_INITIAL_DATA}`, {
->>>>>>> 9da40398
       method: "POST",
       headers: {
         "Content-Type": "application/json",
