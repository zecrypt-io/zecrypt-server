--- conflicted
+++ resolved
@@ -6,11 +6,7 @@
     return null;
   }
   try {
-<<<<<<< HEAD
-    const res = await fetch(`${process.env.NEXT_PUBLIC_API_URL}/web/load-initial-data`, {
-=======
     const res = await fetch(`${process.env.NEXT_PUBLIC_API_URL}${API_ROUTES.AUTH.LOAD_INITIAL_DATA}`, {
->>>>>>> 53380e6f
       method: "POST",
       headers: {
         "Content-Type": "application/json",
