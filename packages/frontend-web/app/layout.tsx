--- conflicted
+++ resolved
@@ -1,4 +1,3 @@
-<<<<<<< HEAD
 import type React from "react";
 import { StackProvider, StackTheme } from "@stackframe/stack";
 import { stackServerApp } from "../stack";
@@ -6,17 +5,9 @@
 import "./globals.css";
 import { ThemeProvider } from "@/components/theme-provider";
 import ReduxProvider from "../libs/Redux/ReduxProvider"; // Updated import
-=======
-import type React from "react"
-import { Inter } from "next/font/google"
-import "./globals.css"
->>>>>>> aed401d5
 
 const inter = Inter({ subsets: ["latin"] });
 
-export const metadata = {
-  generator: "v0.dev",
-};
 
 export const metadata = {
   title: 'Zecrypt',
@@ -31,7 +22,6 @@
 }>) {
   return (
     <html lang="en" suppressHydrationWarning>
-<<<<<<< HEAD
       <body className={inter.className}>
         <StackProvider app={stackServerApp}>
           <StackTheme>
@@ -47,14 +37,4 @@
       </body>
     </html>
   );
-=======
-      <head>
-        <meta name="viewport" content="width=device-width, initial-scale=1.0" />
-      </head>
-      <body className={inter.className}>
-        {children}
-      </body>
-    </html>
-  )
->>>>>>> aed401d5
 }