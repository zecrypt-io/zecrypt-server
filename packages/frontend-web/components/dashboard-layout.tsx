--- conflicted
+++ resolved
@@ -559,9 +559,6 @@
             </div>
           </div>
 
-<<<<<<< HEAD
-          <div className="p-3 border-t border-border">
-=======
           {/* <div className="flex items-center justify-between px-2 mt-6 mb-2">
             <h3 className="text-xs font-semibold text-muted-foreground flex items-center gap-1">
               <Star className="h-3 w-3" />
@@ -626,7 +623,6 @@
           </div> */}
 
           <div className="p-3 border-t border-border mt-auto">
->>>>>>> 89ac25be
             <DropdownMenu>
               <DropdownMenuTrigger asChild>
                 <div className="flex items-center gap-3 rounded-md px-2 py-1.5 cursor-pointer hover:bg-accent">
