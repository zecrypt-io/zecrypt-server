// components/dashboard-layout.tsx
"use client";

import type React from "react";
import Link from "next/link";
import { usePathname, useSearchParams } from "next/navigation";
import { resetWorkspaceState } from "@/libs/Redux/workspaceSlice";
import { useState, useEffect, useRef, useCallback } from "react";
import { Button } from "@/components/ui/button";
import {
  ChevronDown,
  Command,
  Home,
  Key,
  Lock,
  LogOut,
  Menu,
  Search,
  Settings,
  User,
  Bell,
  Plus,
  X,
  Globe,
  Users,
} from "lucide-react";
import { cn } from "@/libs/utils";
import { GeneratePasswordDialog } from "@/components/generate-password-dialog";
import { ThemeToggle } from "@/components/theme-toggle";
import {
  DropdownMenu,
  DropdownMenuContent,
  DropdownMenuItem,
  DropdownMenuLabel,
  DropdownMenuSeparator,
  DropdownMenuTrigger,
} from "@/components/ui/dropdown-menu";
import { Avatar, AvatarFallback, AvatarImage } from "@/components/ui/avatar";
import { UserProfileDialog } from "@/components/user-profile-dialog";
import { Tooltip, TooltipContent, TooltipProvider, TooltipTrigger } from "@/components/ui/tooltip";
import { ProjectDialog } from "@/components/project-dialog";
import { KeyboardShortcutsHelp } from "@/components/keyboard-shortcuts-help";
import { useRouter } from "next/navigation";
import { locales } from "@/middleware";
import { useSelector, useDispatch } from "react-redux";
import { RootState, AppDispatch } from "@/libs/Redux/store";
import { clearUserData } from "@/libs/Redux/userSlice";
import { useUser } from "@stackframe/stack";
import { useTranslator } from "@/hooks/use-translations";
import { secureSetItem } from '@/libs/session-storage-utils';
import { SearchModal } from "@/components/search-modal";

interface DashboardLayoutProps {
  children: React.ReactNode;
  locale?: string;
}

function Star(props: React.SVGProps<SVGSVGElement>) {
  return (
    <svg
      {...props}
      xmlns="http://www.w3.org/2000/svg"
      width="24"
      height="24"
      viewBox="0 0 24 24"
      fill="none"
      stroke="currentColor"
      strokeWidth="2"
      strokeLinecap="round"
      strokeLinejoin="round"
    >
      <polygon points="12 2 15.09 8.26 22 9.27 17 14.14 18.18 21.02 12 17.77 5.82 21.02 7 14.14 2 9.27 8.91 8.26 12 2" />
    </svg>
  );
}

const defaultFeatures = {
  login: { enabled: false, is_client_side_encryption: false },
  api_key: { enabled: false, is_client_side_encryption: false },
  wallet_address: { enabled: false, is_client_side_encryption: false },
  wifi: { enabled: false, is_client_side_encryption: false },
  identity: { enabled: false, is_client_side_encryption: false },
  card: { enabled: false, is_client_side_encryption: false },
  software_license: { enabled: false, is_client_side_encryption: false },
  email: { enabled: false, is_client_side_encryption: false },
  ssh_key: { enabled: false, is_client_side_encryption: false }
};

const featureMenuItems: {
  key: keyof typeof defaultFeatures;
  labelKey: string;
  path: string;
  icon: React.ReactNode;
}[] = [
  {
    key: "login",
    labelKey: "accounts",
    path: "/dashboard/accounts",
    icon: <User className="h-4 w-4" />,
  },
  {
    key: "api_key",
    labelKey: "api_keys",
    path: "/dashboard/api-keys",
    icon: (
      <svg
        xmlns="http://www.w3.org/2000/svg"
        viewBox="0 0 24 24"
        fill="none"
        stroke="currentColor"
        strokeWidth="2"
        strokeLinecap="round"
        strokeLinejoin="round"
        className="h-4 w-4"
      >
        <path d="M21 2l-2 2m-7.61 7.61a5.5 5.5 0 1 1-7.778 7.778 5.5 5.5 0 0 1 7.777-7.777zm0 0L15.5 7.5m0 0l3 3L22 7l-3-3m-3.5 3.5L19 4" />
      </svg>
    ),
  },
  {
    key: "wallet_address",
    labelKey: "wallet_passphrases",
    path: "/dashboard/wallet-passphrases",
    icon: (
      <svg
        xmlns="http://www.w3.org/2000/svg"
        width="18"
        height="24"
        viewBox="0 0 24 24"
        fill="none"
        stroke="currentColor"
        strokeWidth="2"
        strokeLinecap="round"
        strokeLinejoin="round"
        className="lucide lucide-wallet-icon lucide-wallet"
      >
        <path d="M19 7V4a1 1 0 0 0-1-1H5a2 2 0 0 0 0 4h15a1 1 0 0 1 1 1v4h-3a2 2 0 0 0 0 4h3a1 1 0 0 0 1-1v-2a1 1 0 0 0-1-1" />
        <path d="M3 5v14a2 2 0 0 0 2 2h15a1 1 0 0 0 1-1v-4" />
      </svg>
    ),
  },
  {
    key: "wifi",
    labelKey: "wifi",
    path: "/dashboard/wifi",
    icon: (
      <svg
        xmlns="http://www.w3.org/2000/svg"
        width="24"
        height="24"
        viewBox="0 0 24 24"
        fill="none"
        stroke="currentColor"
        strokeWidth="2"
        strokeLinecap="round"
        strokeLinejoin="round"
        className="h-4 w-4"
      >
        <path d="M5 12.55a11 11 0 0 1 14.08 0" />
        <path d="M1.42 9a16 16 0 0 1 21.16 0" />
        <path d="M8.53 16.11a6 6 0 0 1 6.95 0" />
        <line x1="12" y1="20" x2="12.01" y2="20" />
      </svg>
    ),
  },
  {
    key: "identity",
    labelKey: "identity",
    path: "/dashboard/identity",
    icon: (
      <svg
        xmlns="http://www.w3.org/2000/svg"
        width="24"
        height="24"
        viewBox="0 0 24 24"
        fill="none"
        stroke="currentColor"
        strokeWidth="2"
        strokeLinecap="round"
        strokeLinejoin="round"
        className="h-4 w-4"
      >
        <path d="M16 21v-2a4 4 0 0 0-4-4H6a4 4 0 0 0-4 4v2" />
        <circle cx="9" cy="7" r="4" />
        <path d="M22 21v-2a4 4 0 0 0-3-3.87" />
        <path d="M16 3.13a4 4 0 0 1 0 7.75" />
      </svg>
    ),
  },
  {
    key: "card",
    labelKey: "cards",
    path: "/dashboard/cards",
    icon: (
      <svg
        xmlns="http://www.w3.org/2000/svg"
        width="24"
        height="24"
        viewBox="0 0 24 24"
        fill="none"
        stroke="currentColor"
        strokeWidth="2"
        strokeLinecap="round"
        strokeLinejoin="round"
        className="h-4 w-4"
      >
        <rect x="2" y="4" width="20" height="16" rx="2" />
        <path d="M7 15h0M2 9.5h20" />
      </svg>
    ),
  },
  {
    key: "software_license",
    labelKey: "software_licenses",
    path: "/dashboard/software-licenses",
    icon: (
      <svg
        xmlns="http://www.w3.org/2000/svg"
        width="24"
        height="24"
        viewBox="0 0 24 24"
        fill="none"
        stroke="currentColor"
        strokeWidth="2"
        strokeLinecap="round"
        strokeLinejoin="round"
        className="h-4 w-4"
      >
        <path d="M15 3h6v6" />
        <path d="M10 14 21 3" />
        <path d="M18 13v6a2 2 0 0 1-2 2H5a2 2 0 0 1-2-2V8a2 2 0 0 1 2-2h6" />
      </svg>
    ),
  },
  {
    key: "email",
    labelKey: "email",
    path: "/dashboard/emails",
    icon: (
      <svg
        xmlns="http://www.w3.org/2000/svg"
        width="24"
        height="24"
        viewBox="0 0 24 24"
        fill="none"
        stroke="currentColor"
        strokeWidth="2"
        strokeLinecap="round"
        strokeLinejoin="round"
        className="h-4 w-4"
      >
        <rect width="20" height="16" x="2" y="4" rx="2" />
        <path d="m22 7-8.97 5.7a1.94 1.94 0 0 1-2.06 0L2 7" />
      </svg>
    ),
  },
  {
    key: "ssh_key",
    labelKey: "ssh_keys",
    path: "/dashboard/ssh-keys",
    icon: (
      <svg
        xmlns="http://www.w3.org/2000/svg"
        width="24"
        height="24"
        viewBox="0 0 24 24"
        fill="none"
        stroke="currentColor"
        strokeWidth="2"
        strokeLinecap="round"
        strokeLinejoin="round"
        className="h-4 w-4"
      >
        <circle cx="8" cy="8" r="4" />
        <path d="M10.5 8h9.5" />
        <path d="M15 12V8" />
        <path d="M17 12V8" />
      </svg>
    ),
  },
];

export function DashboardLayout({ children, locale = "en" }: DashboardLayoutProps) {
  const pathname = usePathname();
  const [showGeneratePassword, setShowGeneratePassword] = useState(false);
  const [showProjectDialog, setShowProjectDialog] = useState(false);
  const searchInputRef = useRef<HTMLInputElement>(null);
  const searchParams = useSearchParams();
  const [showFavoritesDialog, setShowFavoritesDialog] = useState(false);
  const [favoriteTags, setFavoriteTags] = useState(["Personal", "Work", "Banking"]);
  const [showSearchModal, setShowSearchModal] = useState(false);

  const languageLabels: Record<string, string> = {
    af: "Afrikaans",
    ar: "Arabic (عربى)",
    ca: "Catalan (Català)",
    cs: "Czech (Čeština)",
    da: "Danish (Dansk)",
    de: "German (Deutsch)",
    el: "Greek (Ελληνικά)",
    en: "English",
    es: "Spanish (Español)",
    fi: "Finnish (Suomalainen)",
    fr: "French (Français)",
    he: "Hebrew (עִברִית)",
    hu: "Hungarian (Magyar)",
    id: "Indonesian",
    it: "Italian (Italiano)",
    ja: "Japanese (日本語)",
    ko: "Korean (한국어)",
    nl: "Dutch (Nederlands)",
    no: "Norwegian (Norsk)",
    pl: "Polish (Polskie)",
    pt: "Portuguese (Português)",
    "pt-BR": "Brazilian Portuguese (Português Brasileiro)",
    ro: "Romanian (Română)",
    ru: "Russian (Pусский)",
    sr: "Serbian (Српски)",
    sv: "Swedish (Svenska)",
    tr: "Turkish (Türkçe)",
    uk: "Ukrainian (Українська)",
    vi: "Vietnamese (Tiếng Việt)",
    "zh-CN": "Chinese Simplified (简体中文)",
    "zh-Hant": "Chinese Traditional (繁體中文)",
  };

  const router = useRouter();
  const dispatch = useDispatch<AppDispatch>();
  const user = useUser();

  const selectedWorkspaceId = useSelector((state: RootState) => state.workspace.selectedWorkspaceId);
  const selectedProjectId = useSelector((state: RootState) => state.workspace.selectedProjectId);
  const selectedProject = useSelector((state: RootState) =>
    Array.isArray(state.workspace.workspaces) && selectedWorkspaceId && selectedProjectId
      ? state.workspace.workspaces
          .find((ws) => ws.workspaceId === selectedWorkspaceId)
          ?.projects.find((p) => p.project_id === selectedProjectId)
      : null
  );
  const defaultProject = useSelector((state: RootState) =>
    Array.isArray(state.workspace.workspaces) && selectedWorkspaceId
      ? state.workspace.workspaces
          .find((ws) => ws.workspaceId === selectedWorkspaceId)
          ?.projects.find((p) => p.is_default)
      : null
  );
  const displayProject = selectedProject || defaultProject;

  const normalizedFeatures = displayProject
    ? { ...defaultFeatures, ...(displayProject.features || {}) }
    : defaultFeatures;

  const selectedWorkspace = useSelector((state: RootState) =>
    Array.isArray(state.workspace.workspaces)
      ? state.workspace.workspaces.find((ws) => ws.workspaceId === selectedWorkspaceId)
      : null
  );
  const workspaceName = selectedWorkspace?.name || "Personal Workspace";

  const removeTag = (tagToRemove: string) => {
    setFavoriteTags(favoriteTags.filter((tag) => tag !== tagToRemove));
  };

  const handleLogout = useCallback(async () => {
    try {
      if (user) {
        await user.signOut();
      }
      dispatch(resetWorkspaceState());
      dispatch(clearUserData());
      localStorage.clear(); 
      sessionStorage.clear(); 
      router.push(`/${currentLocale}`);
    } catch (error) {
      console.error("Error during logout:", error);
    }
  }, [user, dispatch, router, locale]);

  const switchLanguage = (newLocale: string) => {
    if (newLocale === locale) return;

    const segments = pathname?.split("/") || [];
    segments[1] = newLocale;
    const newPath = segments.join("/");

    router.push(newPath);
    setCurrentLocale(newLocale);
  };

  const [currentLocale, setCurrentLocale] = useState(locale);

  useEffect(() => {
    if (locale) {
      setCurrentLocale(locale);
    }
  }, [locale]);

  useEffect(() => {
    const handleGeneratePassword = () => setShowGeneratePassword(true);
    const handleProjectDialog = () => setShowProjectDialog(true);
    const handleSearchFocus = () => searchInputRef.current?.focus();
    const handleThemeToggle = () => document.dispatchEvent(new CustomEvent("toggle-theme-event"));
    const handleOpenSearchModal = () => setShowSearchModal(true);
    const handleOpenKeyboardShortcuts = () => document.dispatchEvent(new CustomEvent("open-keyboard-shortcuts"));

    document.addEventListener("toggle-generate-password", handleGeneratePassword);
    document.addEventListener("toggle-project-dialog", handleProjectDialog);
    document.addEventListener("toggle-search-focus", handleSearchFocus);
    document.addEventListener("toggle-theme", handleThemeToggle);
    document.addEventListener("open-search-modal", handleOpenSearchModal);
    document.addEventListener("open-keyboard-shortcuts", handleOpenKeyboardShortcuts);

    const handleKeyDown = (e: KeyboardEvent) => {
      // Ignore if user is typing in an input or textarea
      if (e.target instanceof HTMLInputElement || e.target instanceof HTMLTextAreaElement) {
        return;
      }

      // Handle search focus
      if (e.key === "/" && !e.ctrlKey && !e.metaKey && !e.altKey) {
        e.preventDefault();
        searchInputRef.current?.focus();
      }

      // Handle Shift + ? for keyboard shortcuts
      if (e.shiftKey && e.key === "?") {
        e.preventDefault();
        document.dispatchEvent(new CustomEvent("open-keyboard-shortcuts"));
        return;
      }

      // Only handle keyboard shortcuts with modifier keys
      if (!(e.metaKey || e.ctrlKey)) return;

      // Prevent default for all our shortcut keys
      if (["k", "g", "p", "d", "a", "x", "f", "n", "s", "t", "l", "h", "r", "v", "c", "e", "u", "j", "i", "q"].includes(e.key.toLowerCase())) {
        e.preventDefault();
      }

      // Handle shortcuts
      switch (e.key.toLowerCase()) {
        // General shortcuts
        case "k":
          if (e.shiftKey) {
            // Go to API Keys
            router.push(`/${currentLocale}/dashboard/api-keys`);
          } else {
            // Open search modal
            setShowSearchModal(true);
          }
          break;
        case "s":
          if (e.shiftKey) {
            // Security settings
            router.push(`/${currentLocale}/dashboard/security`);
          } else {
            // Go to SSH Keys
            router.push(`/${currentLocale}/dashboard/ssh-keys`);
          }
          break;
        case "r":
          if (e.shiftKey) {
            // Refresh data
            window.location.reload();
          } else {
            // Go to Recent
            router.push(`/${currentLocale}/dashboard/recent`);
          }
          break;

        // Navigation shortcuts
        case "d":
          router.push(`/${currentLocale}/dashboard`);
          break;
        case "a":
          router.push(`/${currentLocale}/dashboard/accounts`);
          break;
        case "x":  
          router.push(`/${currentLocale}/dashboard/api-keys`);
          break;
        case "y":
          router.push(`/${currentLocale}/dashboard/wallet-passphrases`);
          break;
        case "i":
          router.push(`/${currentLocale}/dashboard/wifi`);
          break;
        case "z":
          router.push(`/${currentLocale}/dashboard/identity`);
          break;
        case "c":
          router.push(`/${currentLocale}/dashboard/cards`);
          break;
        case "l":
          if (e.shiftKey) {
            // Lock workspace
            document.dispatchEvent(new CustomEvent("lock-workspace"));
          } else {
            // Go to Software Licenses
            router.push(`/${currentLocale}/dashboard/software-licenses`);
          }
          break;
        case "e":
          router.push(`/${currentLocale}/dashboard/emails`);
          break;

        // Action shortcuts
        case "g":
          setShowGeneratePassword(true);
          break;
        case "p":
          setShowProjectDialog(true);
          break;
        case "+":
          document.dispatchEvent(new CustomEvent("toggle-add-account"));
          break;
        case "n":
          if (e.shiftKey) {
            // Go to Notifications
            router.push(`/${currentLocale}/dashboard/notifications`);
          }
          break;
        case "h":
          if (e.shiftKey) {
            // Show help
            document.dispatchEvent(new CustomEvent("open-keyboard-shortcuts"));
          } else {
            // Go to Shared
            router.push(`/${currentLocale}/dashboard/shared`);
          }
          break;
        case "v":
          router.push(`/${currentLocale}/dashboard/storage`);
          break;
        case "t":
          if (e.shiftKey) {
            // Go to Team
            router.push(`/${currentLocale}/dashboard/team`);
          } else {
            // Toggle theme
            document.dispatchEvent(new CustomEvent("toggle-theme-event"));
          }
          break;

        // File operation shortcuts
        case "u":
          document.dispatchEvent(new CustomEvent("upload-file"));
          break;
        case "j":
          document.dispatchEvent(new CustomEvent("download-file"));
          break;

        // Security shortcuts
        case "a":
          if (e.shiftKey) {
            // Security alerts
            router.push(`/${currentLocale}/dashboard/security/alerts`);
          }
          break;

        // Settings shortcuts
        case "q":
          handleLogout();
          break;
      }
    };

    document.addEventListener("keydown", handleKeyDown);

    return () => {
      document.removeEventListener("toggle-generate-password", handleGeneratePassword);
      document.removeEventListener("toggle-project-dialog", handleProjectDialog);
      document.removeEventListener("toggle-search-focus", handleSearchFocus);
      document.removeEventListener("toggle-theme", handleThemeToggle);
      document.removeEventListener("open-search-modal", handleOpenSearchModal);
      document.removeEventListener("open-keyboard-shortcuts", handleOpenKeyboardShortcuts);
      document.removeEventListener("keydown", handleKeyDown);
    };
  }, [currentLocale, router]);

  const sortedLocales = [...locales].sort((a, b) => {
    const nameA = languageLabels[a] || a;
    const nameB = languageLabels[b] || b;
    return nameA.localeCompare(nameB);
  });

  const { translate } = useTranslator();

  const enabledMenuItems = displayProject
    ? featureMenuItems.filter((item) => normalizedFeatures[item.key]?.enabled)
    : [];

  return (
    <div className="flex min-h-screen bg-background">
<<<<<<< HEAD
=======
      <CommandPalette />
>>>>>>> 44a054f7
      <SearchModal
        isOpen={showSearchModal}
        onClose={() => setShowSearchModal(false)}
        modules={enabledMenuItems}
        locale={currentLocale}
        onSelectModule={(path) => router.push(`/${currentLocale}${path}`)}
      />

      <div className="hidden md:flex w-64 flex-col border-r border-border">
        <div className="flex h-14 items-center border-b border-border px-4">
          <Link href={`/${currentLocale}/dashboard`} className="flex items-center gap-2 font-semibold">
            <Lock className="h-5 w-5" />
            <span>Zecrypt</span>
          </Link>
          <div className="ml-auto flex items-center gap-1">
            <Button
              variant="ghost"
              size="icon"
              className="h-8 w-8"
              onClick={() => document.dispatchEvent(new KeyboardEvent("keydown", { key: "k", metaKey: true }))}
            >
              <Command className="h-4 w-4" />
            </Button>
          </div>
        </div>

        <div className="flex flex-col flex-grow overflow-auto py-2">
          <div className="px-3 py-2">
            <div className="mb-4">
              <label className="px-2 text-xs font-semibold text-muted-foreground mb-2 block">{translate("project", "dashboard")}</label>
              <Button
                variant="outline"
                className="w-full justify-between"
                onClick={() => setShowProjectDialog(true)}
                disabled={!selectedWorkspaceId} // Disable if no workspace is selected
              >
                <div className="flex items-center gap-2 overflow-hidden">
                  <div
                    className="h-4 w-4 rounded-full"
                    style={{ backgroundColor: displayProject?.color || "#4f46e5" }}
                  ></div>
                  <span className="truncate">{displayProject?.name || translate("no_project_selected", "dashboard")}</span>
                </div>
                <ChevronDown className="h-4 w-4 opacity-50" />
              </Button>
            </div>
            <h3 className="mb-2 px-2 text-xs font-semibold text-muted-foreground">{translate("dashboard", "dashboard")}</h3>
            <div className="space-y-1 mb-6">
              <Link
                href={`/${currentLocale}/dashboard`}
                className={cn(
                  "flex items-center gap-2 rounded-md px-2 py-1.5 text-sm",
                  pathname === `/${currentLocale}/dashboard`
                    ? "bg-primary text-primary-foreground"
                    : "text-muted-foreground hover:bg-accent hover:text-accent-foreground"
                )}
              >
                <Home className="h-4 w-4" />
                {translate("overview", "dashboard")}
              </Link>
              {enabledMenuItems.map((item) => (
                <Link
                  key={item.key}
                  href={`/${currentLocale}${item.path}`}
                  className={cn(
                    "flex items-center gap-2 rounded-md px-2 py-1.5 text-sm",
                    pathname === `/${currentLocale}${item.path}`
                      ? "bg-primary text-primary-foreground"
                      : "text-muted-foreground hover:bg-accent hover:text-accent-foreground"
                  )}
                >
                  {item.icon}
                  {translate(item.labelKey, "dashboard")}
                </Link>
              ))}
            </div>
          </div>

          {/* <div className="flex items-center justify-between px-2 mt-6 mb-2">
            <h3 className="text-xs font-semibold text-muted-foreground flex items-center gap-1">
              <Star className="h-3 w-3" />
              {translate("favourites", "dashboard")}
            </h3>
            <Button
              variant="ghost"
              size="icon"
              className="h-5 w-5"
              onClick={() => setShowFavoritesDialog(true)}
            >
              <Plus className="h-3 w-3" />
              <span className="sr-only">Add Favorite Tag</span>
            </Button>
          </div> */}
          {/* <div className="space-y-1">
            {favoriteTags.map((tag) => (
              <div key={tag} className="flex items-center justify-between px-2 py-1 group">
                <Link
                  href={`/${currentLocale}/dashboard/favourites?tag=${encodeURIComponent(tag)}`}
                  className={cn(
                    "flex items-center gap-2 rounded-md px-2 py-1 text-sm flex-1",
                    pathname === `/${currentLocale}/dashboard/favourites` && searchParams?.get("tag") === tag
                      ? "text-primary"
                      : "text-muted-foreground hover:text-foreground"
                  )}
                >
                  <Star className="h-3 w-3 text-current" />
                  {tag}
                </Link>
                <Button
                  variant="ghost"
                  size="icon"
                  className="h-5 w-5 opacity-0 group-hover:opacity-100 transition-opacity"
                  onClick={() => removeTag(tag)}
                >
                  <X className="h-3 w-3" />
                  <span className="sr-only">Remove {tag}</span>
                </Button>
              </div>
            ))}
          </div>
        </div> */}

          <div className="mt-auto border-t border-border">
            <div className="p-3">
              <DropdownMenu>
                <DropdownMenuTrigger asChild>
                  <div className="flex items-center gap-3 rounded-md px-2 py-1.5 cursor-pointer hover:bg-accent">
                    <Avatar className="h-8 w-8">
                      <AvatarImage src={user?.profileImageUrl || "/placeholder.svg?height=32&width=32"} alt={user?.displayName || "User"} />
                      <AvatarFallback>
                        {user?.displayName
                          ? user.displayName.split(" ").map((n) => n[0]).join("").toUpperCase().substring(0, 2)
                          : "U"}
                      </AvatarFallback>
                    </Avatar>
                    <div className="overflow-hidden">
                      <p className="text-sm font-medium truncate">{user?.displayName || "User"}</p>
                      <p className="text-xs text-muted-foreground truncate">{user?.primaryEmail || "user@example.com"}</p>
                    </div>
                    <ChevronDown className="ml-auto h-4 w-4" />
                  </div>
                </DropdownMenuTrigger>
                <DropdownMenuContent align="end" className="w-56">
                  <DropdownMenuLabel>My Account</DropdownMenuLabel>
                  <DropdownMenuSeparator />
                  <DropdownMenuItem asChild>
                    <Link href={`/${currentLocale}/dashboard/user-settings`}>
                      <Settings className="mr-2 h-4 w-4" />
                      <span>{translate("settings", "dashboard")}</span>
                    </Link>
                  </DropdownMenuItem>
                  <DropdownMenuSeparator />
                  <DropdownMenuItem onClick={handleLogout}>
                    <LogOut className="mr-2 h-4 w-4" />
                    <span>{translate("logout", "dashboard")}</span>
                  </DropdownMenuItem>
                </DropdownMenuContent>
              </DropdownMenu>
            </div>
          </div>
        </div>
      </div>

      <div className="flex flex-1 flex-col">
        <header className="flex h-14 items-center gap-4 border-b border-border px-4 lg:px-6">
          <Button variant="ghost" size="icon" className="md:hidden">
            <Menu className="h-5 w-5" />
          </Button>

          <div className="w-full flex-1">
            <form>
              <div className="relative">
                <Search className="absolute left-2.5 top-2.5 h-4 w-4 text-muted-foreground" />
                <input
                  ref={searchInputRef}
                  type="search"
                  placeholder={translate("search", "dashboard")}
                  className="w-full rounded-md border border-border bg-background py-2 pl-8 pr-4 text-sm text-foreground placeholder:text-muted-foreground focus:outline-none focus:ring-1 focus:ring-ring"
                  onClick={() => setShowSearchModal(true)}
                  readOnly
                />
                <kbd className="pointer-events-none absolute right-2.5 top-2.5 hidden h-5 select-none items-center gap-1 rounded border border-border bg-muted px-1.5 font-mono text-[10px] font-medium text-muted-foreground sm:flex">
                  ⌘K
                </kbd>
              </div>
            </form>
          </div>

          <TooltipProvider>
            <Tooltip>
              <TooltipTrigger asChild>
                <Button
                  variant="default"
                  onClick={() => setShowGeneratePassword(true)}
                  className="theme-button flex items-center gap-2 px-4 py-2"
                >
                  <Key className="h-5 w-5" />
                  <span>{translate("generate_password", "dashboard")}</span>
                </Button>
              </TooltipTrigger>
              <TooltipContent>
                <p>{translate("generate_password", "dashboard")}</p>
              </TooltipContent>
            </Tooltip>
          </TooltipProvider>

          <div className="flex items-center gap-2 px-3 py-1.5">
            <Users className="h-4 w-4 text-muted-foreground" />
            <span className="text-sm font-medium">{workspaceName}</span>
          </div>

          <DropdownMenu>
            <DropdownMenuTrigger asChild>
              <Button variant="ghost" size="icon" className="rounded-full h-8 w-8">
                <Globe className="h-4 w-4" />
                <span className="sr-only">Change language</span>
              </Button>
            </DropdownMenuTrigger>
            <DropdownMenuContent align="end">
              <DropdownMenuLabel>Language</DropdownMenuLabel>
              <DropdownMenuSeparator />
              {sortedLocales.map((loc) => (
                <DropdownMenuItem
                  key={loc}
                  onClick={() => switchLanguage(loc)}
                  className={loc === currentLocale ? "font-bold bg-accent/50" : ""}
                >
                  {languageLabels[loc] || loc}
                </DropdownMenuItem>
              ))}
            </DropdownMenuContent>
          </DropdownMenu>

          <TooltipProvider>
            <Tooltip>
              <TooltipTrigger asChild>
                <ThemeToggle />
              </TooltipTrigger>
              <TooltipContent>Toggle theme</TooltipContent>
            </Tooltip>
          </TooltipProvider>
        </header>

        <main className="flex flex-1">
          <div className="flex-1 overflow-auto py-6">{children}</div>
        </main>
      </div>

      {showGeneratePassword && <GeneratePasswordDialog onClose={() => setShowGeneratePassword(false)} />}
      {showProjectDialog && <ProjectDialog onClose={() => setShowProjectDialog(false)} />}
      <KeyboardShortcutsHelp />
    </div>
  );
}<|MERGE_RESOLUTION|>--- conflicted
+++ resolved
@@ -591,10 +591,6 @@
 
   return (
     <div className="flex min-h-screen bg-background">
-<<<<<<< HEAD
-=======
-      <CommandPalette />
->>>>>>> 44a054f7
       <SearchModal
         isOpen={showSearchModal}
         onClose={() => setShowSearchModal(false)}
