"use client";

import type React from "react";
import Link from "next/link";
import { usePathname, useSearchParams } from "next/navigation";
import { useState, useEffect, useRef } from "react";
import { Button } from "@/components/ui/button";
import {
  ChevronDown,
  Command,
  Home,
  Key,
  Lock,
  LogOut,
  Menu,
  Search,
  Settings,
  User,
  Bell,
  Plus,
  X,
<<<<<<< HEAD
} from "lucide-react";
import { cn } from "@/libs/utils";
import { WorkspaceSwitcherNav } from "@/components/workspace-switcher-nav";
import { GeneratePasswordDialog } from "@/components/generate-password-dialog";
import { ThemeToggle } from "@/components/theme-toggle";
=======
  Globe,
} from "lucide-react"
import { cn } from "@/libs/utils"
import { WorkspaceSwitcherNav } from "@/components/workspace-switcher-nav"
import { GeneratePasswordDialog } from "@/components/generate-password-dialog"
import { ThemeToggle } from "@/components/theme-toggle"
>>>>>>> aed401d5
import {
  DropdownMenu,
  DropdownMenuContent,
  DropdownMenuItem,
  DropdownMenuLabel,
  DropdownMenuSeparator,
  DropdownMenuTrigger,
<<<<<<< HEAD
} from "@/components/ui/dropdown-menu";
import { Avatar, AvatarFallback, AvatarImage } from "@/components/ui/avatar";
import { Tooltip, TooltipContent, TooltipProvider, TooltipTrigger } from "@/components/ui/tooltip";
import { ProjectDialog } from "@/components/project-dialog";
import { CommandPalette } from "@/components/command-palette";
import { KeyboardShortcutsHelp } from "@/components/keyboard-shortcuts-help";
import { EncryptionKeyModal } from "@/components/encryption-key-modal";
import { useRouter } from "next/navigation";
import { useSelector, useDispatch } from "react-redux";
import { RootState, AppDispatch } from "@/libs/Redux/store";
import { clearUserData } from "@/libs/Redux/userSlice";
import { useUser } from "@stackframe/stack";

interface DashboardLayoutProps {
  children: React.ReactNode;
=======
} from "@/components/ui/dropdown-menu"
import { Avatar, AvatarFallback, AvatarImage } from "@/components/ui/avatar"
import { UserProfileDialog } from "@/components/user-profile-dialog"
import { Tooltip, TooltipContent, TooltipProvider, TooltipTrigger } from "@/components/ui/tooltip"
import { ProjectDialog } from "@/components/project-dialog"
import { CommandPalette } from "@/components/command-palette"
import { KeyboardShortcutsHelp } from "@/components/keyboard-shortcuts-help"
import { EncryptionKeyModal } from "@/components/encryption-key-modal"
import { useRouter } from "next/navigation"
import { locales } from "@/middleware"

interface DashboardLayoutProps {
  children: React.ReactNode;
  locale?: string;
>>>>>>> aed401d5
}

function Star(props: React.SVGProps<SVGSVGElement>) {
  return (
    <svg
      {...props}
      xmlns="http://www.w3.org/2000/svg"
      width="24"
      height="24"
      viewBox="0 0 24 24"
      fill="none"
      stroke="currentColor"
      strokeWidth="2"
      strokeLinecap="round"
      strokeLinejoin="round"
    >
      <polygon points="12 2 15.09 8.26 22 9.27 17 14.14 18.18 21.02 12 17.77 5.82 21.02 7 14.14 2 9.27 8.91 8.26 12 2" />
    </svg>
  );
}

<<<<<<< HEAD
export function DashboardLayout({ children }: DashboardLayoutProps) {
  const pathname = usePathname();
  const [showGeneratePassword, setShowGeneratePassword] = useState(false);
  const [showProjectDialog, setShowProjectDialog] = useState(false);
  const searchInputRef = useRef<HTMLInputElement>(null);

  const searchParams = useSearchParams();
  const [showFavoritesDialog, setShowFavoritesDialog] = useState(false);
  const [favoriteTags, setFavoriteTags] = useState(["Personal", "Work", "Banking"]);

  const router = useRouter();
  const dispatch = useDispatch<AppDispatch>();
  const user = useUser();
  const [showEncryptionKeyModal, setShowEncryptionKeyModal] = useState(false);
  const [isNewUser, setIsNewUser] = useState(false);

  // Get selected and default project from Redux
  const selectedWorkspaceId = useSelector((state: RootState) => state.workspace.selectedWorkspaceId);
  const selectedProjectId = useSelector((state: RootState) => state.workspace.selectedProjectId);
  const selectedProject = useSelector((state: RootState) =>
    Array.isArray(state.workspace.workspaces) && selectedWorkspaceId && selectedProjectId
      ? state.workspace.workspaces
          .find((ws) => ws.workspaceId === selectedWorkspaceId)
          ?.projects.find((p) => p.project_id === selectedProjectId)
      : null
  );
  const defaultProject = useSelector((state: RootState) =>
    Array.isArray(state.workspace.workspaces) && selectedWorkspaceId
      ? state.workspace.workspaces
          .find((ws) => ws.workspaceId === selectedWorkspaceId)
          ?.projects.find((p) => p.is_default)
      : null
  );
  const displayProject = selectedProject || defaultProject;
=======
export function DashboardLayout({ children, locale = 'en' }: DashboardLayoutProps) {
  const pathname = usePathname()
  const [showGeneratePassword, setShowGeneratePassword] = useState(false)
  const [showProfileDialog, setShowProfileDialog] = useState(false)
  const [showProjectDialog, setShowProjectDialog] = useState(false)
  const searchInputRef = useRef<HTMLInputElement>(null)

  const searchParams = useSearchParams()
  const [showFavoritesDialog, setShowFavoritesDialog] = useState(false)
  const [favoriteTags, setFavoriteTags] = useState(["Personal", "Work", "Banking"])
  
  // Language switcher state
  const [currentLocale, setCurrentLocale] = useState(locale);
  
  // Language labels
  const languageLabels: Record<string, string> = {
    af: "Afrikaans",
    ar: "Arabic (عربى)",
    ca: "Catalan (Català)",
    cs: "Czech (Čeština)",
    da: "Danish (Dansk)",
    de: "German (Deutsch)",
    el: "Greek (Ελληνικά)",
    en: "English",
    es: "Spanish (Español)",
    fi: "Finnish (Suomalainen)",
    fr: "French (Français)",
    he: "Hebrew (עִברִית)",
    hu: "Hungarian (Magyar)",
    id: "Indonesian",
    it: "Italian (Italiano)",
    ja: "Japanese (日本語)",
    ko: "Korean (한국어)",
    nl: "Dutch (Nederlands)",
    no: "Norwegian (Norsk)",
    pl: "Polish (Polskie)",
    pt: "Portuguese (Português)",
    'pt-BR': "Brazilian Portuguese (Português Brasileiro)",
    ro: "Romanian (Română)",
    ru: "Russian (Pусский)",
    sr: "Serbian (Српски)",
    sv: "Swedish (Svenska)",
    tr: "Turkish (Türkçe)",
    uk: "Ukrainian (Українська)",
    vi: "Vietnamese (Tiếng Việt)",
    'zh-CN': "Chinese Simplified (简体中文)",
    'zh-Hant': "Chinese Traditional (繁體中文)",
  };
>>>>>>> aed401d5

  const removeTag = (tagToRemove: string) => {
    setFavoriteTags(favoriteTags.filter((tag) => tag !== tagToRemove));
  };

<<<<<<< HEAD
  const handleLogout = async () => {
    try {
      if (user) {
        await user.signOut();
      }
      dispatch(clearUserData());
      localStorage.clear();
      router.push("/");
    } catch (error) {
      console.error("Error during logout:", error);
    }
  };
=======
  const router = useRouter()
  const [showEncryptionKeyModal, setShowEncryptionKeyModal] = useState(false)
  const [isNewUser, setIsNewUser] = useState(false)
  
  // Switch language function
  const switchLanguage = (newLocale: string) => {
    if (newLocale === currentLocale) return;
    
    // Create a new path with the updated locale
    const segments = pathname?.split('/') || [];
    segments[1] = newLocale; // Replace the locale segment
    const newPath = segments.join('/');
    
    // Navigate to the new path
    router.push(newPath);
    setCurrentLocale(newLocale);
  };

  useEffect(() => {
    // Set the current locale when component mounts
    if (locale) {
      setCurrentLocale(locale);
    }
  }, [locale]);
>>>>>>> aed401d5

  useEffect(() => {
    const handleGeneratePassword = () => setShowGeneratePassword(true);
    const handleProjectDialog = () => setShowProjectDialog(true);
    const handleSearchFocus = () => searchInputRef.current?.focus();
    const handleThemeToggle = () => document.dispatchEvent(new CustomEvent("toggle-theme-event"));

    document.addEventListener("toggle-generate-password", handleGeneratePassword);
    document.addEventListener("toggle-project-dialog", handleProjectDialog);
    document.addEventListener("toggle-search-focus", handleSearchFocus);
    document.addEventListener("toggle-theme", handleThemeToggle);

    const handleKeyDown = (e: KeyboardEvent) => {
      if (e.target instanceof HTMLInputElement || e.target instanceof HTMLTextAreaElement) {
        return;
      }

      if (e.key === "/" && !e.ctrlKey && !e.metaKey && !e.altKey) {
        e.preventDefault();
        searchInputRef.current?.focus();
      }

      if (!(e.metaKey || e.ctrlKey)) return;

      if (["k", "g", "p", "d", "a", "f", "n", "s", "t", "l"].includes(e.key.toLowerCase())) {
        e.preventDefault();
      }

      switch (e.key.toLowerCase()) {
<<<<<<< HEAD
        case "k":
          break;
        case "g":
          setShowGeneratePassword(true);
          break;
        case "p":
          setShowProjectDialog(true);
          break;
        case "d":
          window.location.href = "/dashboard";
          break;
        case "a":
          window.location.href = "/dashboard/accounts";
          break;
        case "f":
          window.location.href = "/dashboard/files";
          break;
        case "n":
          window.location.href = "/dashboard/notifications";
          break;
        case "s":
          window.location.href = "/dashboard/user-settings";
          break;
        case "t":
          document.dispatchEvent(new CustomEvent("toggle-theme-event"));
          break;
        case "l":
          handleLogout();
          break;
=======
        case "k": // Command palette is handled separately
          break
        case "g": // Generate password
          setShowGeneratePassword(true)
          break
        case "p": // Project switcher
          setShowProjectDialog(true)
          break
        case "d": // Dashboard
          router.push(`/${currentLocale}/dashboard`)
          break
        case "a": // Accounts
          router.push(`/${currentLocale}/dashboard/accounts`)
          break
        case "f": // Files
          router.push(`/${currentLocale}/dashboard/files`)
          break
        case "n": // Notifications
          router.push(`/${currentLocale}/dashboard/notifications`)
          break
        case "s": // Settings
          router.push(`/${currentLocale}/dashboard/user-settings`)
          break
        case "t": // Toggle theme
          document.dispatchEvent(new CustomEvent("toggle-theme-event"))
          break
        case "l": // Logout
          console.log("Logging out...")
          // Implement actual logout functionality here
          break
>>>>>>> aed401d5
      }
    };

    document.addEventListener("keydown", handleKeyDown);

    return () => {
      document.removeEventListener("toggle-generate-password", handleGeneratePassword);
      document.removeEventListener("toggle-project-dialog", handleProjectDialog);
      document.removeEventListener("toggle-search-focus", handleSearchFocus);
      document.removeEventListener("toggle-theme", handleThemeToggle);
      document.removeEventListener("keydown", handleKeyDown);
    };
  }, [handleLogout]);

  useEffect(() => {
    const shouldShowModal = sessionStorage.getItem("showEncryptionKeyModal") === "true";
    const newUserFlag = sessionStorage.getItem("isNewUser") === "true";

    if (shouldShowModal) {
      setShowEncryptionKeyModal(true);
      setIsNewUser(newUserFlag);
      sessionStorage.removeItem("showEncryptionKeyModal");
    }
  }, []);

  const handleEncryptionKeySubmit = (key: string) => {
    sessionStorage.setItem("encryptionKey", key);
    setShowEncryptionKeyModal(false);
    console.log("Encryption key received and stored for this session");
  };

  const handleEncryptionKeyCancel = () => {
<<<<<<< HEAD
    setShowEncryptionKeyModal(false);
    router.push("/");
  };
=======
    // If user cancels, redirect back to login with the current locale
    setShowEncryptionKeyModal(false)
    router.push(`/${currentLocale}/login`)
  }
>>>>>>> aed401d5

  // Sort locales by display name
  const sortedLocales = [...locales].sort((a, b) => {
    const nameA = languageLabels[a] || a;
    const nameB = languageLabels[b] || b;
    return nameA.localeCompare(nameB);
  });

  return (
    <div className="flex min-h-screen bg-background">
      <CommandPalette />

      <div className="hidden md:flex w-64 flex-col border-r border-border">
        <div className="flex h-14 items-center border-b border-border px-4">
          <Link href={`/${currentLocale}/dashboard`} className="flex items-center gap-2 font-semibold">
            <Lock className="h-5 w-5" />
            <span>Zecrypt</span>
          </Link>
          <div className="ml-auto flex items-center gap-1">
            <Button
              variant="ghost"
              size="icon"
              className="h-8 w-8"
              onClick={() => document.dispatchEvent(new KeyboardEvent("keydown", { key: "k", metaKey: true }))}
            >
              <Command className="h-4 w-4" />
            </Button>
          </div>
        </div>

        <div className="flex-1 overflow-auto py-2">
          <div className="px-3 py-2">
            <div className="mb-4">
              <label className="px-2 text-xs font-semibold text-muted-foreground mb-2 block">Project</label>
              <Button
                variant="outline"
                className="w-full justify-between"
                onClick={() => setShowProjectDialog(true)}
              >
                <div className="flex items-center gap-2 overflow-hidden">
                  <div
                    className="h-4 w-4 rounded-full"
                    style={{ backgroundColor: displayProject?.color || "#4f46e5" }}
                  ></div>
                  <span className="truncate">{displayProject?.name || "No project selected"}</span>
                </div>
                <ChevronDown className="h-4 w-4 opacity-50" />
              </Button>
            </div>
            <h3 className="mb-2 px-2 text-xs font-semibold text-muted-foreground">Dashboards</h3>
            <div className="space-y-1 mb-6">
              <Link
                href={`/${currentLocale}/dashboard`}
                className={cn(
                  "flex items-center gap-2 rounded-md px-2 py-1.5 text-sm",
                  pathname === `/${currentLocale}/dashboard`
                    ? "bg-primary text-primary-foreground"
                    : "text-muted-foreground hover:bg-accent hover:text-accent-foreground",
                )}
              >
                <Home className="h-4 w-4" />
                Overview
              </Link>
              <Link
                href={`/${currentLocale}/dashboard/accounts`}
                className={cn(
                  "flex items-center gap-2 rounded-md px-2 py-1.5 text-sm",
                  pathname === `/${currentLocale}/dashboard/accounts`
                    ? "bg-primary text-primary-foreground"
                    : "text-muted-foreground hover:bg-accent hover:text-accent-foreground",
                )}
              >
                <User className="h-4 w-4" />
                Accounts
              </Link>
              <Link
                href={`/${currentLocale}/dashboard/api-keys`}
                className={cn(
                  "flex items-center gap-2 rounded-md px-2 py-1.5 text-sm",
                  pathname === `/${currentLocale}/dashboard/api-keys`
                    ? "bg-primary text-primary-foreground"
                    : "text-muted-foreground hover:bg-accent hover:text-accent-foreground",
                )}
              >
                <svg
                  xmlns="http://www.w3.org/2000/svg"
                  viewBox="0 0 24 24"
                  fill="none"
                  stroke="currentColor"
                  strokeWidth="2"
                  strokeLinecap="round"
                  strokeLinejoin="round"
                  className="h-4 w-4"
                >
                  <path d="M21 2l-2 2m-7.61 7.61a5.5 5.5 0 1 1-7.778 7.778 5.5 5.5 0 0 1 7.777-7.777zm0 0L15.5 7.5m0 0l3 3L22 7l-3-3m-3.5 3.5L19 4" />
                </svg>
                API Keys
              </Link>
              <Link
                href={`/${currentLocale}/dashboard/wallet-passphrases`}
                className={cn(
                  "flex items-center gap-2 rounded-md px-2 py-1.5 text-sm",
                  pathname === `/${currentLocale}/dashboard/wallet-passphrases`
                    ? "bg-primary text-primary-foreground"
                    : "text-muted-foreground hover:bg-accent hover:text-accent-foreground",
                )}
              >
                <svg
                  xmlns="http://www.w3.org/2000/svg"
                  width="18"
                  height="24"
                  viewBox="0 0 24 24"
                  fill="none"
                  stroke="currentColor"
                  strokeWidth="2"
                  strokeLinecap="round"
                  strokeLinejoin="round"
                  className="lucide lucide-wallet-icon lucide-wallet"
                >
                  <path d="M19 7V4a1 1 0 0 0-1-1H5a2 2 0 0 0 0 4h15a1 1 0 0 1 1 1v4h-3a2 2 0 0 0 0 4h3a1 1 0 0 0 1-1v-2a1 1 0 0 0-1-1" />
                  <path d="M3 5v14a2 2 0 0 0 2 2h15a1 1 0 0 0 1-1v-4" />
                </svg>
                Wallet Passphrases
              </Link>
            </div>
          </div>

          <div className="flex items-center justify-between px-2 mt-6 mb-2">
            <h3 className="text-xs font-semibold text-muted-foreground flex items-center gap-1">
              <Star className="h-3 w-3" />
              Favourites
            </h3>
            <Button
              variant="ghost"
              size="icon"
              className="h-5 w-5"
              onClick={() => setShowFavoritesDialog(true)}
            >
              <Plus className="h-3 w-3" />
              <span className="sr-only">Add Favorite Tag</span>
            </Button>
          </div>
          <div className="space-y-1">
            {favoriteTags.map((tag) => (
              <div key={tag} className="flex items-center justify-between px-2 py-1 group">
                <Link
                  href={`/${currentLocale}/dashboard/favourites?tag=${encodeURIComponent(tag)}`}
                  className={cn(
                    "flex items-center gap-2 rounded-md px-2 py-1 text-sm flex-1",
                    pathname === `/${currentLocale}/dashboard/favourites` && searchParams?.get("tag") === tag
                      ? "text-primary"
                      : "text-muted-foreground hover:text-foreground",
                  )}
                >
                  <Star className="h-3 w-3 text-current" />
                  {tag}
                </Link>
                <Button
                  variant="ghost"
                  size="icon"
                  className="h-5 w-5 opacity-0 group-hover:opacity-100 transition-opacity"
                  onClick={() => removeTag(tag)}
                >
                  <X className="h-3 w-3" />
                  <span className="sr-only">Remove {tag}</span>
                </Button>
              </div>
            ))}
          </div>
        </div>

        <div className="mt-auto border-t border-border">
          <div className="px-3 py-2">
            <Link
              href={`/${currentLocale}/dashboard/notifications`}
              className={cn(
                "flex items-center gap-2 rounded-md px-2 py-1.5 text-sm",
                pathname === `/${currentLocale}/dashboard/notifications`
                  ? "bg-accent text-accent-foreground"
                  : "text-muted-foreground hover:bg-accent hover:text-accent-foreground",
              )}
            >
              <Bell className="h-4 w-4" />
              Notifications
              <span className="ml-auto flex h-5 w-5 items-center justify-center rounded-full bg-primary text-[10px] text-primary-foreground">
                4
              </span>
            </Link>
          </div>

          <div className="p-3 border-t border-border">
            <DropdownMenu>
              <DropdownMenuTrigger asChild>
                <div className="flex items-center gap-3 rounded-md px-2 py-1.5 cursor-pointer hover:bg-accent">
                  <Avatar className="h-8 w-8">
                    <AvatarImage src="/placeholder.svg?height=32&width=32" alt="Sadik Ali" />
                    <AvatarFallback>SA</AvatarFallback>
                  </Avatar>
                  <div className="overflow-hidden">
                    <p className="text-sm font-medium truncate">Sadik Ali</p>
                    <p className="text-xs text-muted-foreground truncate">sadik@example.com</p>
                  </div>
                  <ChevronDown className="ml-auto h-4 w-4" />
                </div>
              </DropdownMenuTrigger>
              <DropdownMenuContent align="end" className="w-56">
                <DropdownMenuLabel>My Account</DropdownMenuLabel>
                <DropdownMenuSeparator />
                <DropdownMenuItem asChild>
                  <Link href={`/${currentLocale}/dashboard/user-settings`}>
                    <Settings className="mr-2 h-4 w-4" />
                    <span>Settings</span>
                  </Link>
                </DropdownMenuItem>
                <DropdownMenuSeparator />
                <DropdownMenuItem onClick={handleLogout}>
                  <LogOut className="mr-2 h-4 w-4" />
                  <span>Log out</span>
                </DropdownMenuItem>
              </DropdownMenuContent>
            </DropdownMenu>
          </div>
        </div>
      </div>

      <div className="flex flex-1 flex-col">
        <header className="flex h-14 items-center gap-4 border-b border-border px-4 lg:px-6">
          <Button variant="ghost" size="icon" className="md:hidden">
            <Menu className="h-5 w-5" />
          </Button>

          <div className="w-full flex-1">
            <form>
              <div className="relative">
                <Search className="absolute left-2.5 top-2.5 h-4 w-4 text-muted-foreground" />
                <input
                  ref={searchInputRef}
                  type="search"
                  placeholder="Search..."
                  className="w-full rounded-md border border-border bg-background py-2 pl-8 pr-4 text-sm text-foreground placeholder:text-muted-foreground focus:outline-none focus:ring-1 focus:ring-ring"
                />
                <kbd className="pointer-events-none absolute right-2.5 top-2.5 hidden h-5 select-none items-center gap-1 rounded border border-border bg-muted px-1.5 font-mono text-[10px] font-medium text-muted-foreground sm:flex">
                  ⌘K
                </kbd>
              </div>
            </form>
          </div>

          <TooltipProvider>
            <Tooltip>
              <TooltipTrigger asChild>
                <Button
                  variant="default"
                  onClick={() => setShowGeneratePassword(true)}
                  className="theme-button flex items-center gap-2 px-4 py-2"
                >
                  <Key className="h-5 w-5" />
                  <span>Generate Password</span>
                </Button>
              </TooltipTrigger>
              <TooltipContent>
                <p>Generate Password</p>
              </TooltipContent>
            </Tooltip>
          </TooltipProvider>

          <WorkspaceSwitcherNav />

          <TooltipProvider>
            <Tooltip>
              <TooltipTrigger asChild>
                <Button variant="ghost" size="icon" className="rounded-full h-8 w-8" onClick={() => console.log("Shortcuts")}>
                  <Command className="h-4 w-4" />
                  <span className="sr-only">Keyboard shortcuts</span>
                </Button>
              </TooltipTrigger>
              <TooltipContent>Keyboard shortcuts</TooltipContent>
            </Tooltip>
          </TooltipProvider>

          {/* Language Switcher */}
          <DropdownMenu>
            <DropdownMenuTrigger asChild>
              <Button variant="ghost" size="icon" className="rounded-full h-8 w-8">
                <Globe className="h-4 w-4" />
                <span className="sr-only">Change language</span>
              </Button>
            </DropdownMenuTrigger>
            <DropdownMenuContent align="end">
              <DropdownMenuLabel>Language</DropdownMenuLabel>
              <DropdownMenuSeparator />
              {sortedLocales.map((loc) => (
                <DropdownMenuItem 
                  key={loc} 
                  onClick={() => switchLanguage(loc)}
                  className={loc === currentLocale ? "font-bold bg-accent/50" : ""}
                >
                  {languageLabels[loc] || loc}
                </DropdownMenuItem>
              ))}
            </DropdownMenuContent>
          </DropdownMenu>
          
          <TooltipProvider>
            <Tooltip>
              <TooltipTrigger asChild>
                <ThemeToggle />
              </TooltipTrigger>
              <TooltipContent>Toggle theme</TooltipContent>
            </Tooltip>
          </TooltipProvider>
        </header>

        <main className="flex flex-1">
          <div className="flex-1 overflow-auto">{children}</div>
        </main>
      </div>

      {showGeneratePassword && <GeneratePasswordDialog onClose={() => setShowGeneratePassword(false)} />}
      {showProjectDialog && <ProjectDialog onClose={() => setShowProjectDialog(false)} />}
      <KeyboardShortcutsHelp />
      {showEncryptionKeyModal && (
        <EncryptionKeyModal
          isNewUser={isNewUser}
          onClose={handleEncryptionKeySubmit}
          onCancel={handleEncryptionKeyCancel}
        />
      )}
    </div>
  );
}<|MERGE_RESOLUTION|>--- conflicted
+++ resolved
@@ -3,7 +3,7 @@
 import type React from "react";
 import Link from "next/link";
 import { usePathname, useSearchParams } from "next/navigation";
-import { useState, useEffect, useRef } from "react";
+import { useState, useEffect, useRef, useCallback } from "react";
 import { Button } from "@/components/ui/button";
 import {
   ChevronDown,
@@ -19,20 +19,12 @@
   Bell,
   Plus,
   X,
-<<<<<<< HEAD
-} from "lucide-react";
-import { cn } from "@/libs/utils";
-import { WorkspaceSwitcherNav } from "@/components/workspace-switcher-nav";
-import { GeneratePasswordDialog } from "@/components/generate-password-dialog";
-import { ThemeToggle } from "@/components/theme-toggle";
-=======
   Globe,
 } from "lucide-react"
 import { cn } from "@/libs/utils"
 import { WorkspaceSwitcherNav } from "@/components/workspace-switcher-nav"
 import { GeneratePasswordDialog } from "@/components/generate-password-dialog"
 import { ThemeToggle } from "@/components/theme-toggle"
->>>>>>> aed401d5
 import {
   DropdownMenu,
   DropdownMenuContent,
@@ -40,23 +32,6 @@
   DropdownMenuLabel,
   DropdownMenuSeparator,
   DropdownMenuTrigger,
-<<<<<<< HEAD
-} from "@/components/ui/dropdown-menu";
-import { Avatar, AvatarFallback, AvatarImage } from "@/components/ui/avatar";
-import { Tooltip, TooltipContent, TooltipProvider, TooltipTrigger } from "@/components/ui/tooltip";
-import { ProjectDialog } from "@/components/project-dialog";
-import { CommandPalette } from "@/components/command-palette";
-import { KeyboardShortcutsHelp } from "@/components/keyboard-shortcuts-help";
-import { EncryptionKeyModal } from "@/components/encryption-key-modal";
-import { useRouter } from "next/navigation";
-import { useSelector, useDispatch } from "react-redux";
-import { RootState, AppDispatch } from "@/libs/Redux/store";
-import { clearUserData } from "@/libs/Redux/userSlice";
-import { useUser } from "@stackframe/stack";
-
-interface DashboardLayoutProps {
-  children: React.ReactNode;
-=======
 } from "@/components/ui/dropdown-menu"
 import { Avatar, AvatarFallback, AvatarImage } from "@/components/ui/avatar"
 import { UserProfileDialog } from "@/components/user-profile-dialog"
@@ -67,11 +42,14 @@
 import { EncryptionKeyModal } from "@/components/encryption-key-modal"
 import { useRouter } from "next/navigation"
 import { locales } from "@/middleware"
+import { useSelector, useDispatch } from "react-redux";
+import { RootState, AppDispatch } from "@/libs/Redux/store";
+import { clearUserData } from "@/libs/Redux/userSlice";
+import { useUser } from "@stackframe/stack";
 
 interface DashboardLayoutProps {
   children: React.ReactNode;
   locale?: string;
->>>>>>> aed401d5
 }
 
 function Star(props: React.SVGProps<SVGSVGElement>) {
@@ -93,8 +71,7 @@
   );
 }
 
-<<<<<<< HEAD
-export function DashboardLayout({ children }: DashboardLayoutProps) {
+export function DashboardLayout({ children, locale = 'en' }: DashboardLayoutProps) {
   const pathname = usePathname();
   const [showGeneratePassword, setShowGeneratePassword] = useState(false);
   const [showProjectDialog, setShowProjectDialog] = useState(false);
@@ -104,43 +81,6 @@
   const [showFavoritesDialog, setShowFavoritesDialog] = useState(false);
   const [favoriteTags, setFavoriteTags] = useState(["Personal", "Work", "Banking"]);
 
-  const router = useRouter();
-  const dispatch = useDispatch<AppDispatch>();
-  const user = useUser();
-  const [showEncryptionKeyModal, setShowEncryptionKeyModal] = useState(false);
-  const [isNewUser, setIsNewUser] = useState(false);
-
-  // Get selected and default project from Redux
-  const selectedWorkspaceId = useSelector((state: RootState) => state.workspace.selectedWorkspaceId);
-  const selectedProjectId = useSelector((state: RootState) => state.workspace.selectedProjectId);
-  const selectedProject = useSelector((state: RootState) =>
-    Array.isArray(state.workspace.workspaces) && selectedWorkspaceId && selectedProjectId
-      ? state.workspace.workspaces
-          .find((ws) => ws.workspaceId === selectedWorkspaceId)
-          ?.projects.find((p) => p.project_id === selectedProjectId)
-      : null
-  );
-  const defaultProject = useSelector((state: RootState) =>
-    Array.isArray(state.workspace.workspaces) && selectedWorkspaceId
-      ? state.workspace.workspaces
-          .find((ws) => ws.workspaceId === selectedWorkspaceId)
-          ?.projects.find((p) => p.is_default)
-      : null
-  );
-  const displayProject = selectedProject || defaultProject;
-=======
-export function DashboardLayout({ children, locale = 'en' }: DashboardLayoutProps) {
-  const pathname = usePathname()
-  const [showGeneratePassword, setShowGeneratePassword] = useState(false)
-  const [showProfileDialog, setShowProfileDialog] = useState(false)
-  const [showProjectDialog, setShowProjectDialog] = useState(false)
-  const searchInputRef = useRef<HTMLInputElement>(null)
-
-  const searchParams = useSearchParams()
-  const [showFavoritesDialog, setShowFavoritesDialog] = useState(false)
-  const [favoriteTags, setFavoriteTags] = useState(["Personal", "Work", "Banking"])
-  
-  // Language switcher state
   const [currentLocale, setCurrentLocale] = useState(locale);
   
   // Language labels
@@ -177,30 +117,50 @@
     'zh-CN': "Chinese Simplified (简体中文)",
     'zh-Hant': "Chinese Traditional (繁體中文)",
   };
->>>>>>> aed401d5
+
+  const router = useRouter();
+  const dispatch = useDispatch<AppDispatch>();
+  const user = useUser();
+  const [showEncryptionKeyModal, setShowEncryptionKeyModal] = useState(false);
+  const [isNewUser, setIsNewUser] = useState(false);
+
+  // Get selected and default project from Redux
+  const selectedWorkspaceId = useSelector((state: RootState) => state.workspace.selectedWorkspaceId);
+  const selectedProjectId = useSelector((state: RootState) => state.workspace.selectedProjectId);
+  const selectedProject = useSelector((state: RootState) =>
+    Array.isArray(state.workspace.workspaces) && selectedWorkspaceId && selectedProjectId
+      ? state.workspace.workspaces
+          .find((ws) => ws.workspaceId === selectedWorkspaceId)
+          ?.projects.find((p) => p.project_id === selectedProjectId)
+      : null
+  );
+  const defaultProject = useSelector((state: RootState) =>
+    Array.isArray(state.workspace.workspaces) && selectedWorkspaceId
+      ? state.workspace.workspaces
+          .find((ws) => ws.workspaceId === selectedWorkspaceId)
+          ?.projects.find((p) => p.is_default)
+      : null
+  );
+  const displayProject = selectedProject || defaultProject;
 
   const removeTag = (tagToRemove: string) => {
     setFavoriteTags(favoriteTags.filter((tag) => tag !== tagToRemove));
   };
 
-<<<<<<< HEAD
-  const handleLogout = async () => {
+  // Define handleLogout using useCallback to avoid recreating it on every render
+  const handleLogout = useCallback(async () => {
     try {
       if (user) {
         await user.signOut();
       }
       dispatch(clearUserData());
       localStorage.clear();
-      router.push("/");
+      router.push(`/${currentLocale}`);
     } catch (error) {
       console.error("Error during logout:", error);
     }
-  };
-=======
-  const router = useRouter()
-  const [showEncryptionKeyModal, setShowEncryptionKeyModal] = useState(false)
-  const [isNewUser, setIsNewUser] = useState(false)
-  
+  }, [user, dispatch, router, currentLocale]);
+ 
   // Switch language function
   const switchLanguage = (newLocale: string) => {
     if (newLocale === currentLocale) return;
@@ -221,7 +181,6 @@
       setCurrentLocale(locale);
     }
   }, [locale]);
->>>>>>> aed401d5
 
   useEffect(() => {
     const handleGeneratePassword = () => setShowGeneratePassword(true);
@@ -251,37 +210,6 @@
       }
 
       switch (e.key.toLowerCase()) {
-<<<<<<< HEAD
-        case "k":
-          break;
-        case "g":
-          setShowGeneratePassword(true);
-          break;
-        case "p":
-          setShowProjectDialog(true);
-          break;
-        case "d":
-          window.location.href = "/dashboard";
-          break;
-        case "a":
-          window.location.href = "/dashboard/accounts";
-          break;
-        case "f":
-          window.location.href = "/dashboard/files";
-          break;
-        case "n":
-          window.location.href = "/dashboard/notifications";
-          break;
-        case "s":
-          window.location.href = "/dashboard/user-settings";
-          break;
-        case "t":
-          document.dispatchEvent(new CustomEvent("toggle-theme-event"));
-          break;
-        case "l":
-          handleLogout();
-          break;
-=======
         case "k": // Command palette is handled separately
           break
         case "g": // Generate password
@@ -309,10 +237,8 @@
           document.dispatchEvent(new CustomEvent("toggle-theme-event"))
           break
         case "l": // Logout
-          console.log("Logging out...")
-          // Implement actual logout functionality here
-          break
->>>>>>> aed401d5
+          handleLogout();
+          break
       }
     };
 
@@ -325,7 +251,7 @@
       document.removeEventListener("toggle-theme", handleThemeToggle);
       document.removeEventListener("keydown", handleKeyDown);
     };
-  }, [handleLogout]);
+  }, [router, currentLocale, handleLogout]);
 
   useEffect(() => {
     const shouldShowModal = sessionStorage.getItem("showEncryptionKeyModal") === "true";
@@ -345,16 +271,10 @@
   };
 
   const handleEncryptionKeyCancel = () => {
-<<<<<<< HEAD
-    setShowEncryptionKeyModal(false);
-    router.push("/");
-  };
-=======
     // If user cancels, redirect back to login with the current locale
     setShowEncryptionKeyModal(false)
     router.push(`/${currentLocale}/login`)
   }
->>>>>>> aed401d5
 
   // Sort locales by display name
   const sortedLocales = [...locales].sort((a, b) => {
