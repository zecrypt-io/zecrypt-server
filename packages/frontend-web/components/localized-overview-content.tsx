// components/localized-overview-content.tsx
"use client";

import { Card, CardContent, CardHeader, CardTitle } from "@/components/ui/card";
<<<<<<< HEAD
import { Tabs, TabsContent, TabsList, TabsTrigger } from "@/components/ui/tabs";
import { TrendingUp, Users, Lock, FileText, Shield, User } from "lucide-react";
=======
import { Lock, TrendingUp, Users, Shield, FileText } from "lucide-react";
>>>>>>> f27bcf34
import { useTranslator } from "@/hooks/use-translations";
import { useEffect, useState } from "react";
import { useSelector, useDispatch } from "react-redux";
import { RootState, AppDispatch } from "@/libs/Redux/store";
import { setWorkspaceData } from "@/libs/Redux/workspaceSlice";
<<<<<<< HEAD
import { Workspace, Project } from "@/libs/Redux/workspaceSlice";
import { useFormatter } from "next-intl";
import { useUser } from "@stackframe/stack";
import { loadInitialData, fetchProjects, fetchProjectKeys } from "@/libs/getWorkspace";
import { importRSAPrivateKey, decryptAESKeyWithRSA } from "@/libs/encryption";
import { ProjectDialog } from "./project-dialog";
import { secureSetItem, secureGetItem } from '@/libs/session-storage-utils';

export function LocalizedOverviewContent() {
  const { translate } = useTranslator();
  const format = useFormatter(); // Use formatter from next-intl
  const user = useUser();
=======
import { loadInitialData } from "@/libs/getWorkspace";
import { Workspace } from "@/libs/Redux/workspaceSlice";
import { useFormatter } from "next-intl";
import { WelcomeModal } from "./welcom-modal";
import { ProjectDialog } from "./project-dialog";

export function LocalizedOverviewContent() {
  const { translate } = useTranslator();
  const format = useFormatter();
>>>>>>> f27bcf34
  const dispatch = useDispatch<AppDispatch>();
  const accessToken = useSelector((state: RootState) => state.user.userData?.access_token);
  const workspaces = useSelector((state: RootState) => state.workspace.workspaces);
  const selectedWorkspaceId = useSelector((state: RootState) => state.workspace.selectedWorkspaceId);
  const selectedProjectId = useSelector((state: RootState) => state.workspace.selectedProjectId);
  const [showWelcomeModal, setShowWelcomeModal] = useState(false);
  const [showProjectDialog, setShowProjectDialog] = useState(false);

  // State to control project dialog visibility
  const [showProjectDialog, setShowProjectDialog] = useState(false);
  const [forceCreateProject, setForceCreateProject] = useState(false);

  // Get selected and default project for display
  const selectedProject = useSelector((state: RootState) =>
    Array.isArray(state.workspace.workspaces) && selectedWorkspaceId && selectedProjectId
      ? state.workspace.workspaces
          .find((ws) => ws.workspaceId === selectedWorkspaceId)
          ?.projects.find((p) => p.project_id === selectedProjectId)
      : null
  );
  const defaultProject = useSelector((state: RootState) =>
    Array.isArray(state.workspace.workspaces) && selectedWorkspaceId
      ? state.workspace.workspaces
          .find((ws) => ws.workspaceId === selectedWorkspaceId)
          ?.projects.find((p) => p.is_default)
      : null
  );
  const displayProject = selectedProject || defaultProject;

  // Calculate totals from Redux state
  const totalProjects = workspaces?.reduce((sum, ws) => sum + ws.projects.length, 0) || 0;
  const totalWorkspaces = workspaces?.length || 0;

  // Placeholder for dynamic stats (to be fetched from backend)
  const stats = {
    totalPasswords: 124,
    totalAccounts: 34,
    totalFolders: 8,
    teamMembers: 4,
    passwordsTrend: "+12%",
    accountsTrend: "+5%",
    foldersTrend: "+2%",
    workspacesTrend: "+10%",
  };

  useEffect(() => {
    const fetchData = async () => {
      console.log("fetchData: Starting...");
      if (!accessToken) {
        console.error("fetchData: No access token available in Redux");
        dispatch(setWorkspaceData({ workspaces: [], selectedWorkspaceId: null, selectedProjectId: null }));
        return;
      }
      console.log("fetchData: Access token available.");

      const initialData: Workspace[] | null = await loadInitialData(accessToken);
      console.log("fetchData: initialData fetched", initialData);

      if (initialData && Array.isArray(initialData) && initialData.length > 0) {
        console.log("fetchData: initialData is valid and has workspaces.");
        const defaultWorkspace = initialData[0];
        // console.log("fetchData: defaultWorkspace", defaultWorkspace);

        const projectsData = await fetchProjects(defaultWorkspace.workspaceId, accessToken);
        console.log("fetchData: projectsData fetched", projectsData);

        if (projectsData && projectsData.projects && projectsData.projects.length > 0) {
          console.log("fetchData: projectsData is valid and has projects. Preparing to call syncProjectKeys.");
          setForceCreateProject(false);
          const updatedInitialData = initialData.map(ws => 
            ws.workspaceId === defaultWorkspace.workspaceId ? { ...ws, projects: projectsData.projects } : ws
          );
          
          console.log("✅ Dispatching initial data to Redux with new projects (localized):", updatedInitialData);
          const defaultProj = projectsData.projects.find((p: Project) => p.is_default);
          
          dispatch(setWorkspaceData({
            workspaces: updatedInitialData,
            selectedWorkspaceId: defaultWorkspace.workspaceId,
            selectedProjectId: selectedProjectId || defaultProj?.project_id || projectsData.projects[0]?.project_id || null,
          }));
          
          // After projects are loaded, check and synchronize project keys
          console.log(`fetchData: About to call syncProjectKeys with workspaceId: ${defaultWorkspace.workspaceId} and projects:`, projectsData.projects);
          await syncProjectKeys(defaultWorkspace.workspaceId, projectsData.projects);
          console.log("fetchData: syncProjectKeys has been called.");
        } else {
          console.log("fetchData: No projects found in projectsData, or projectsData is invalid. Skipping syncProjectKeys.", projectsData);
          console.log("No projects found, showing project creation dialog (forced, localized)");
          dispatch(setWorkspaceData({
            workspaces: initialData.map(ws => ({ ...ws, projects: [] })),
            selectedWorkspaceId: defaultWorkspace.workspaceId,
<<<<<<< HEAD
            selectedProjectId: null,
          }));
          setForceCreateProject(true);
          setShowProjectDialog(true);
        }
      } else {
        console.error("❌ Failed to load initial data or no workspaces available (localized).");
        setForceCreateProject(false);
        dispatch(setWorkspaceData({ workspaces: [], selectedWorkspaceId: null, selectedProjectId: null }));
=======
            selectedProjectId: selectedProjectId || defaultProject?.project_id || initialData[0].projects[0]?.project_id || null,
          })
        );

        // Check if no projects exist to show welcome modal
        if (initialData[0].projects.length === 0) {
          setShowWelcomeModal(true);
        }
      } else {
        console.error("❌ Failed to load initial data or no workspaces available.");
        dispatch(
          setWorkspaceData({
            workspaces: [],
            selectedWorkspaceId: null,
            selectedProjectId: null,
          })
        );
        setShowWelcomeModal(true); // Show welcome modal for new users with no workspaces
>>>>>>> f27bcf34
      }
    };

    fetchData();
  }, [accessToken, dispatch, selectedProjectId]);

  // Function to synchronize project keys
  const syncProjectKeys = async (workspaceId: string, projects: Project[]) => {
    console.log("syncProjectKeys: Function has been entered. Args:", { workspaceId, projects });
    if (!workspaceId || !projects.length) {
      console.log("syncProjectKeys: Returning early because workspaceId is missing or projects array is empty.", { workspaceId, projectsLength: projects?.length });
      return;
    }
    
    try {
      console.log("syncProjectKeys: Starting try block.");
      // Get all project keys from session storage
      const storedKeys: Record<string, string> = {};
      for (const project of projects) {
        const storedKey = await secureGetItem(`projectKey_${project.project_id}`);
        console.log("syncProjectKeys: storedKey", storedKey);
        if (storedKey) {
          storedKeys[project.project_id] = storedKey;
        }
      }

      // Check if any keys are missing
      const missingKeyProjects = projects.filter(project => !storedKeys[project.project_id]);
      
      if (missingKeyProjects.length === 0) {
        console.log("All project keys are present in session storage");
        return; // All keys are already in session storage
      }
      
      console.log("Missing project keys for projects:", missingKeyProjects.map(p => p.name));

      // Fetch project keys from API
      if (!accessToken) {
        console.log("syncProjectKeys: Missing accessToken, returning early.");
        return;
      }
      const projectKeys = await fetchProjectKeys(workspaceId, accessToken);
      
      if (!projectKeys) {
        console.error("Failed to fetch project keys from API");
        return;
      }

      // Get user's private key from session storage to decrypt project keys
      const privateKeyPEM = await secureGetItem('privateKey');
      console.log("syncProjectKeys: privateKeyPEM", privateKeyPEM);
      if (!privateKeyPEM) {
        console.error("Private key not found in session storage");
        return;
      }

      // Import the private key
      const privateKey = await importRSAPrivateKey(privateKeyPEM);
      console.log("syncProjectKeys: privateKey", privateKey);
      // Process each project key that needs to be added to session storage
      for (const projectKey of projectKeys) {
        if (missingKeyProjects.some(p => p.project_id === projectKey.project_id)) {
          try {
            console.log("decryption started")
            // Decrypt the project key using the user's private key
            const decryptedKey = await decryptAESKeyWithRSA(projectKey.project_key, privateKey);
            console.log("syncProjectKeys: decryptedKey", decryptedKey);
            // Store the decrypted key in session storage
            await secureSetItem(`projectKey_${projectKey.project_name}`, decryptedKey);
            console.log(`✅ Project key synchronized for project: ${projectKey.project_name || projectKey.project_id}`);
          } catch (error) {
            console.error(`Error processing key for project ID ${projectKey.project_id}:`, error);
          }
        }
      }
    } catch (error) {
      console.error("Error synchronizing project keys:", error);
    }
  };

  // Mock recent activities with dynamic time formatting
  const recentActivities = [
    { type: "password_updated", timestamp: new Date(Date.now() - 5 * 60 * 1000) },
    { type: "note_created", timestamp: new Date(Date.now() - 2 * 60 * 60 * 1000) },
    { type: "password_updated", timestamp: new Date(Date.now() - 24 * 60 * 60 * 1000) },
    { type: "note_created", timestamp: new Date(Date.now() - 3 * 24 * 60 * 60 * 1000) },
  ];

  return (
    <div className="p-6">
      <div className="flex items-center justify-between mb-6">
        <div>
          <h1 className="text-2xl font-bold">{translate("dashboard", "navigation")}</h1>
          <div className="flex items-center gap-2 mt-1">
            <p className="text-muted-foreground">{translate("current_project", "dashboard")}:</p>
            {displayProject ? (
              <div className="flex items-center gap-2">
                <div
                  className="h-4 w-4 rounded-full"
                  style={{ backgroundColor: displayProject.color }}
                ></div>
                <span className="text-sm font-medium">{displayProject.name}</span>
                {displayProject.is_default && (
                  <span className="text-xs bg-muted px-1.5 py-0.5 rounded">{translate("default", "dashboard")}</span>
                )}
              </div>
            ) : (
              <p className="text-sm text-muted-foreground">{translate("no_project_selected", "dashboard")}</p>
            )}
          </div>
        </div>
        <div>
          <select className="rounded-md border border-border bg-background px-3 py-2 text-sm">
            <option>{translate("today", "time")}</option>
            <option>{translate("last_7_days", "time")}</option>
            <option>{translate("last_30_days", "time")}</option>
            <option>{translate("all_time", "time")}</option>
          </select>
        </div>
      </div>

      <div className="grid gap-6 md:grid-cols-2 lg:grid-cols-4">
        <Card className="bg-gradient-to-br from-primary/5 to-primary/10 border-primary/20">
          <CardHeader className="pb-2">
            <div className="flex items-center justify-between">
              <CardTitle className="text-sm font-medium text-muted-foreground">
                {translate("total_passwords", "dashboard")}
              </CardTitle>
              <Lock className="h-4 w-4 text-primary" />
            </div>
          </CardHeader>
          <CardContent>
            <div className="text-3xl font-bold">{stats.totalPasswords}</div>
            <div className="text-xs text-muted-foreground mt-1 flex items-center">
              <TrendingUp className="h-3 w-3 mr-1 text-green-500" />
              <span className="text-green-500 font-medium">{stats.passwordsTrend}</span>{" "}
              {translate("from_last_month", "dashboard")}
            </div>
          </CardContent>
        </Card>

        {/* Other Card components remain unchanged */}
        <Card className="bg-gradient-to-br from-blue-500/5 to-blue-500/10 border-blue-500/20">
          <CardHeader className="pb-2">
            <div className="flex items-center justify-between">
              <CardTitle className="text-sm font-medium text-muted-foreground">
                {translate("total_accounts", "dashboard")}
              </CardTitle>
              <Users className="h-4 w-4 text-blue-500" />
            </div>
          </CardHeader>
          <CardContent>
            <div className="text-3xl font-bold">{stats.totalAccounts}</div>
            <div className="text-xs text-muted-foreground mt-1 flex items-center">
              <TrendingUp className="h-3 w-3 mr-1 text-green-500" />
              <span className="text-green-500 font-medium">{stats.accountsTrend}</span>{" "}
              {translate("from_last_month", "dashboard")}
            </div>
          </CardContent>
        </Card>

        <Card className="bg-gradient-to-br from-purple-500/5 to-purple-500/10 border-purple-500/20">
          <CardHeader className="pb-2">
            <div className="flex items-center justify-between">
              <CardTitle className="text-sm font-medium text-muted-foreground">
                {translate("total_folders", "dashboard")}
              </CardTitle>
              <Shield className="h-4 w-4 text-purple-500" />
            </div>
          </CardHeader>
          <CardContent>
            <div className="text-3xl font-bold">{stats.totalFolders}</div>
            <div className="text-xs text-muted-foreground mt-1 flex items-center">
              <TrendingUp className="h-3 w-3 mr-1 text-green-500" />
              <span className="text-green-500 font-medium">{stats.foldersTrend}</span>{" "}
              {translate("from_last_month", "dashboard")}
            </div>
          </CardContent>
        </Card>

        <Card className="bg-gradient-to-br from-green-500/5 to-green-500/10 border-green-500/20">
          <CardHeader className="pb-2">
            <div className="flex items-center justify-between">
              <CardTitle className="text-sm font-medium text-muted-foreground">
                {translate("total_workspaces", "dashboard")}
              </CardTitle>
              <Users className="h-4 w-4 text-green-500" />
            </div>
          </CardHeader>
          <CardContent>
            <div className="text-3xl font-bold">{totalWorkspaces}</div>
            <div className="text-xs text-muted-foreground mt-1 flex items-center">
              <TrendingUp className="h-3 w-3 mr-1 text-green-500" />
              <span className="text-green-500 font-medium">{stats.workspacesTrend}</span>{" "}
              {translate("from_last_month", "dashboard")}
            </div>
          </CardContent>
        </Card>
      </div>

      <div className="mt-6 grid grid-cols-1 md:grid-cols-3 gap-6">
        <Card className="md:col-span-2">
          <CardHeader>
            <CardTitle>{translate("recent_activity", "dashboard")}</CardTitle>
          </CardHeader>
          <CardContent>
            <div className="space-y-4">
              {recentActivities.map((activity, index) => (
                <div key={index} className="flex items-start gap-4 p-3 hover:bg-muted/50 rounded-lg transition-colors">
                  <div className="h-8 w-8 rounded-full bg-primary/10 flex items-center justify-center flex-shrink-0">
                    {activity.type === "password_updated" ? (
                      <Lock className="h-4 w-4 text-primary" />
                    ) : (
                      <FileText className="h-4 w-4 text-primary" />
                    )}
                  </div>
                  <div className="flex-1 min-w-0">
                    <div className="flex items-center justify-between">
                      <p className="font-medium truncate">{translate(activity.type, "activity")}</p>
                      <span className="text-xs text-muted-foreground whitespace-nowrap ml-2">
                        {format.relativeTime(activity.timestamp, new Date())}
                      </span>
                    </div>
                  </div>
                </div>
              ))}
            </div>
          </CardContent>
        </Card>

        <Card>
          <CardHeader>
            <CardTitle>{translate("quick_stats", "dashboard")}</CardTitle>
          </CardHeader>
          <CardContent>
            <div className="space-y-4">
              <div className="flex items-center justify-between">
                <div className="flex items-center gap-2">
                  <Users className="h-4 w-4 text-muted-foreground" />
                  <span className="text-sm">{translate("workspaces", "dashboard")}</span>
                </div>
                <span className="text-sm font-medium">{totalWorkspaces}</span>
              </div>
              <div className="flex items-center justify-between">
                <div className="flex items-center gap-2">
                  <Shield className="h-4 w-4 text-muted-foreground" />
                  <span className="text-sm">{translate("projects", "dashboard")}</span>
                </div>
                <span className="text-sm font-medium">{totalProjects}</span>
              </div>
              <div className="flex items-center justify-between">
                <div className="flex items-center gap-2">
                  <Users className="h-4 w-4 text-muted-foreground" />
                  <span className="text-sm">{translate("team_members", "dashboard")}</span>
                </div>
                <span className="text-sm font-medium">{stats.teamMembers}</span>
              </div>
            </div>
          </CardContent>
        </Card>
      </div>

<<<<<<< HEAD
      {/* Add project dialog at the end of the component */}
      {showProjectDialog && (
        <ProjectDialog 
          onClose={() => {
            setShowProjectDialog(false);
          }} 
          forceCreate={forceCreateProject} 
        />
      )}
=======
      {showWelcomeModal && (
        <WelcomeModal
          isOpen={showWelcomeModal}
          onClose={() => setShowWelcomeModal(false)}
          onContinue={() => {
            setShowWelcomeModal(false);
            setShowProjectDialog(true);
          }}
        />
      )}

      {showProjectDialog && <ProjectDialog onClose={() => setShowProjectDialog(false)} />}
>>>>>>> f27bcf34
    </div>
  );
}<|MERGE_RESOLUTION|>--- conflicted
+++ resolved
@@ -2,18 +2,14 @@
 "use client";
 
 import { Card, CardContent, CardHeader, CardTitle } from "@/components/ui/card";
-<<<<<<< HEAD
 import { Tabs, TabsContent, TabsList, TabsTrigger } from "@/components/ui/tabs";
 import { TrendingUp, Users, Lock, FileText, Shield, User } from "lucide-react";
-=======
-import { Lock, TrendingUp, Users, Shield, FileText } from "lucide-react";
->>>>>>> f27bcf34
+// import { Lock, TrendingUp, Users, Shield, FileText } from "lucide-react";
 import { useTranslator } from "@/hooks/use-translations";
 import { useEffect, useState } from "react";
 import { useSelector, useDispatch } from "react-redux";
 import { RootState, AppDispatch } from "@/libs/Redux/store";
 import { setWorkspaceData } from "@/libs/Redux/workspaceSlice";
-<<<<<<< HEAD
 import { Workspace, Project } from "@/libs/Redux/workspaceSlice";
 import { useFormatter } from "next-intl";
 import { useUser } from "@stackframe/stack";
@@ -21,22 +17,12 @@
 import { importRSAPrivateKey, decryptAESKeyWithRSA } from "@/libs/encryption";
 import { ProjectDialog } from "./project-dialog";
 import { secureSetItem, secureGetItem } from '@/libs/session-storage-utils';
+import { WelcomeModal } from "./welcom-modal";
 
 export function LocalizedOverviewContent() {
   const { translate } = useTranslator();
   const format = useFormatter(); // Use formatter from next-intl
   const user = useUser();
-=======
-import { loadInitialData } from "@/libs/getWorkspace";
-import { Workspace } from "@/libs/Redux/workspaceSlice";
-import { useFormatter } from "next-intl";
-import { WelcomeModal } from "./welcom-modal";
-import { ProjectDialog } from "./project-dialog";
-
-export function LocalizedOverviewContent() {
-  const { translate } = useTranslator();
-  const format = useFormatter();
->>>>>>> f27bcf34
   const dispatch = useDispatch<AppDispatch>();
   const accessToken = useSelector((state: RootState) => state.user.userData?.access_token);
   const workspaces = useSelector((state: RootState) => state.workspace.workspaces);
@@ -46,7 +32,7 @@
   const [showProjectDialog, setShowProjectDialog] = useState(false);
 
   // State to control project dialog visibility
-  const [showProjectDialog, setShowProjectDialog] = useState(false);
+  // const [showProjectDialog, setShowProjectDialog] = useState(false);
   const [forceCreateProject, setForceCreateProject] = useState(false);
 
   // Get selected and default project for display
@@ -129,7 +115,6 @@
           dispatch(setWorkspaceData({
             workspaces: initialData.map(ws => ({ ...ws, projects: [] })),
             selectedWorkspaceId: defaultWorkspace.workspaceId,
-<<<<<<< HEAD
             selectedProjectId: null,
           }));
           setForceCreateProject(true);
@@ -139,26 +124,6 @@
         console.error("❌ Failed to load initial data or no workspaces available (localized).");
         setForceCreateProject(false);
         dispatch(setWorkspaceData({ workspaces: [], selectedWorkspaceId: null, selectedProjectId: null }));
-=======
-            selectedProjectId: selectedProjectId || defaultProject?.project_id || initialData[0].projects[0]?.project_id || null,
-          })
-        );
-
-        // Check if no projects exist to show welcome modal
-        if (initialData[0].projects.length === 0) {
-          setShowWelcomeModal(true);
-        }
-      } else {
-        console.error("❌ Failed to load initial data or no workspaces available.");
-        dispatch(
-          setWorkspaceData({
-            workspaces: [],
-            selectedWorkspaceId: null,
-            selectedProjectId: null,
-          })
-        );
-        setShowWelcomeModal(true); // Show welcome modal for new users with no workspaces
->>>>>>> f27bcf34
       }
     };
 
@@ -421,7 +386,6 @@
         </Card>
       </div>
 
-<<<<<<< HEAD
       {/* Add project dialog at the end of the component */}
       {showProjectDialog && (
         <ProjectDialog 
@@ -431,20 +395,6 @@
           forceCreate={forceCreateProject} 
         />
       )}
-=======
-      {showWelcomeModal && (
-        <WelcomeModal
-          isOpen={showWelcomeModal}
-          onClose={() => setShowWelcomeModal(false)}
-          onContinue={() => {
-            setShowWelcomeModal(false);
-            setShowProjectDialog(true);
-          }}
-        />
-      )}
-
-      {showProjectDialog && <ProjectDialog onClose={() => setShowProjectDialog(false)} />}
->>>>>>> f27bcf34
     </div>
   );
 }