--- conflicted
+++ resolved
@@ -3,6 +3,7 @@
 
 import { Card, CardContent, CardHeader, CardTitle } from "@/components/ui/card";
 import { Tabs, TabsContent, TabsList, TabsTrigger } from "@/components/ui/tabs";
+import { Button } from "@/components/ui/button";
 import { 
   TrendingUp, 
   Users, 
@@ -21,8 +22,11 @@
   Plus,
   Activity,
   Eye,
-  EyeOff
+  EyeOff,
+  ChevronUp,
+  ChevronDown
 } from "lucide-react";
+import { getWebsiteIcon } from "@/libs/icon-mappings";
 import { useTranslator } from "@/hooks/use-translations";
 import { useEffect, useState, useCallback } from "react";
 import React from "react";
@@ -32,7 +36,7 @@
 import { Workspace, Project } from "@/libs/Redux/workspaceSlice";
 import { useFormatter } from "next-intl";
 import { useUser } from "@stackframe/stack";
-import { loadInitialData, fetchProjects, fetchProjectKeys, fetchDashboardOverview, fetchRecentActivity } from "@/libs/getWorkspace";
+import { loadInitialData, fetchProjects, fetchProjectKeys, fetchDashboardOverview, fetchRecentActivity, fetchRecentAccounts } from "@/libs/getWorkspace";
 import { importRSAPrivateKey, decryptAESKeyWithRSA, decryptAccountData } from "@/libs/encryption";
 import { ProjectDialog } from "./project-dialog";
 import { secureSetItem, secureGetItem } from '@/libs/session-storage-utils';
@@ -128,7 +132,6 @@
   const dispatch = useDispatch<AppDispatch>();
   const accessToken = useSelector((state: RootState) => state.user.userData?.access_token);
   const userId = useSelector((state: RootState) => state.user.userData?.user_id);
-  console.log("Current user ID from Redux:", userId);
   const workspaces = useSelector((state: RootState) => state.workspace.workspaces);
   const selectedWorkspaceId = useSelector((state: RootState) => state.workspace.selectedWorkspaceId);
   const selectedProjectId = useSelector((state: RootState) => state.workspace.selectedProjectId);
@@ -140,6 +143,9 @@
   const [isLoading, setIsLoading] = useState(true);
   const [recentAccounts, setRecentAccounts] = useState<Account[]>([]);
   const [revealedPasswords, setRevealedPasswords] = useState<Record<string, boolean>>({});
+  const [showAllActivities, setShowAllActivities] = useState(false);
+  const ACTIVITIES_PER_PAGE = 4;
+  const MAX_ACTIVITIES = 7;
 
   const processAccountData = useCallback(async (account: Account): Promise<Account> => {
     try {
@@ -175,7 +181,6 @@
               finalPassword = parsedData.password || finalPassword;
             }
           } catch (decryptError) {
-            console.error("Decryption failed, trying legacy JSON parse:", decryptError);
             try {
               const parsedData = JSON.parse(account.data);
               if (parsedData && typeof parsedData === 'object') {
@@ -184,11 +189,9 @@
               }
             } catch (parseError) {
               if (!finalPassword) finalPassword = "••••••••";
-              console.log("Error parsing data:", parseError);
             }
           }
         } catch (e) {
-          console.error("Error processing account data:", e);
           if (!finalPassword) finalPassword = "••••••••";
         }
       } else if (account.data && typeof account.data === 'object') {
@@ -208,7 +211,6 @@
         password: finalPassword,
       };
     } catch (error) {
-      console.error("Failed to process account data:", error);
       return {
         ...account,
         username: account.username || '-',
@@ -268,36 +270,38 @@
     };
 
     fetchDashboardData();
+
+    // Add event listener for project updates
+    const handleProjectUpdate = () => {
+      fetchDashboardData();
+    };
+
+    document.addEventListener("project-updated", handleProjectUpdate);
+
+    return () => {
+      document.removeEventListener("project-updated", handleProjectUpdate);
+    };
   }, [accessToken, selectedWorkspaceId, selectedProjectId]);
 
   useEffect(() => {
     const fetchData = async () => {
-      console.log("fetchData: Starting...");
       if (!accessToken) {
-        console.error("fetchData: No access token available in Redux");
         dispatch(setWorkspaceData({ workspaces: [], selectedWorkspaceId: null, selectedProjectId: null }));
         return;
       }
-      console.log("fetchData: Access token available.");
 
       const initialData: Workspace[] | null = await loadInitialData(accessToken);
-      console.log("fetchData: initialData fetched", initialData);
 
       if (initialData && Array.isArray(initialData) && initialData.length > 0) {
-        console.log("fetchData: initialData is valid and has workspaces.");
         const defaultWorkspace = initialData[0];
-
         const projectsData = await fetchProjects(defaultWorkspace.workspaceId, accessToken);
-        console.log("fetchData: projectsData fetched", projectsData);
 
         if (projectsData && projectsData.projects && projectsData.projects.length > 0) {
-          console.log("fetchData: projectsData is valid and has projects. Preparing to call syncProjectKeys.");
           setForceCreateProject(false);
           const updatedInitialData = initialData.map(ws => 
             ws.workspaceId === defaultWorkspace.workspaceId ? { ...ws, projects: projectsData.projects } : ws
           );
           
-          console.log("✅ Dispatching initial data to Redux with new projects (localized):", updatedInitialData);
           const defaultProj = projectsData.projects.find((p: Project) => p.is_default);
           
           dispatch(setWorkspaceData({
@@ -307,10 +311,7 @@
           }));
           
           await syncProjectKeys(defaultWorkspace.workspaceId, projectsData.projects);
-          console.log("fetchData: syncProjectKeys has been called.");
         } else {
-          console.log("fetchData: No projects found in projectsData, or projectsData is invalid. Skipping syncProjectKeys.", projectsData);
-          console.log("No projects found, showing project creation dialog (forced, localized)");
           dispatch(setWorkspaceData({
             workspaces: initialData.map(ws => ({ ...ws, projects: [] })),
             selectedWorkspaceId: defaultWorkspace.workspaceId,
@@ -320,7 +321,6 @@
           setShowProjectDialog(true);
         }
       } else {
-        console.error("❌ Failed to load initial data or no workspaces available (localized).");
         setForceCreateProject(false);
         dispatch(setWorkspaceData({ workspaces: [], selectedWorkspaceId: null, selectedProjectId: null }));
       }
@@ -331,18 +331,14 @@
 
   // Function to synchronize project keys
   const syncProjectKeys = async (workspaceId: string, projects: Project[]) => {
-    console.log("syncProjectKeys: Function has been entered. Args:", { workspaceId, projects });
     if (!workspaceId || !projects.length) {
-      console.log("syncProjectKeys: Returning early because workspaceId is missing or projects array is empty.", { workspaceId, projectsLength: projects?.length });
       return;
     }
     
     try {
-      console.log("syncProjectKeys: Starting try block.");
       const storedKeys: Record<string, string> = {};
       for (const project of projects) {
         const storedKey = await secureGetItem(`projectKey_${project.project_id}`);
-        console.log("syncProjectKeys: storedKey", storedKey);
         if (storedKey) {
           storedKeys[project.project_id] = storedKey;
         }
@@ -351,73 +347,58 @@
       const missingKeyProjects = projects.filter(project => !storedKeys[project.project_id]);
       
       if (missingKeyProjects.length === 0) {
-        console.log("All project keys are present in session storage");
         return;
       }
-      
-      console.log("Missing project keys for projects:", missingKeyProjects.map(p => p.name));
 
       if (!accessToken) {
-        console.log("syncProjectKeys: Missing accessToken, returning early.");
         return;
       }
       const projectKeys = await fetchProjectKeys(workspaceId, accessToken);
       
       if (!projectKeys) {
-        console.error("Failed to fetch project keys from API");
         return;
       }
 
       const privateKeyPEM = await secureGetItem('privateKey');
-      console.log("syncProjectKeys: privateKeyPEM", privateKeyPEM);
       if (!privateKeyPEM) {
-        console.error("Private key not found in session storage");
         return;
       }
 
       const privateKey = await importRSAPrivateKey(privateKeyPEM);
-      console.log("syncProjectKeys: privateKey", privateKey);
 
       for (const projectKey of projectKeys) {
         if (missingKeyProjects.some(p => p.project_id === projectKey.project_id)) {
           try {
-            console.log("decryption started")
             const decryptedKey = await decryptAESKeyWithRSA(projectKey.project_key, privateKey);
-            console.log("syncProjectKeys: decryptedKey", decryptedKey);
             await secureSetItem(`projectKey_${projectKey.project_name}`, decryptedKey);
-            console.log(`✅ Project key synchronized for project: ${projectKey.project_name || projectKey.project_id}`);
           } catch (error) {
-            console.error(`Error processing key for project ID ${projectKey.project_id}:`, error);
+            // Handle error silently
           }
         }
       }
     } catch (error) {
-      console.error("Error synchronizing project keys:", error);
+      // Handle error silently
     }
   };
 
   useEffect(() => {
-    const fetchRecentAccounts = async () => {
+    const loadRecentAccounts = async () => {
       if (!accessToken || !selectedWorkspaceId || !selectedProjectId) {
         return;
       }
 
       try {
-        const response = await axiosInstance.get(
-          `/${selectedWorkspaceId}/${selectedProjectId}/accounts?limit=5&sort=created_at:desc`
-        );
-
-        if (response.status === 200) {
-          const { data: accounts = [] } = response.data || {};
+        const accounts = await fetchRecentAccounts(selectedWorkspaceId, selectedProjectId, accessToken);
+        if (accounts && Array.isArray(accounts)) {
           const processedAccounts = await Promise.all(accounts.map(processAccountData));
           setRecentAccounts(processedAccounts);
         }
       } catch (error) {
-        console.error("Error fetching recent accounts:", error);
+        // Handle error silently
       }
     };
 
-    fetchRecentAccounts();
+    loadRecentAccounts();
   }, [accessToken, selectedWorkspaceId, selectedProjectId, processAccountData]);
 
   const togglePasswordVisibility = (accountId: string) => {
@@ -428,52 +409,9 @@
   };
 
   return (
-<<<<<<< HEAD
     <div className="p-6 space-y-6">
       <div className="flex items-center justify-between">
-        <div>
-          <h1 className="text-3xl font-bold tracking-tight">{translate("dashboard", "navigation")}</h1>
-          <p className="text-muted-foreground mt-1">
-            {translate("welcome_back", "dashboard")} {useUser()?.displayName || "User"}
-          </p>
-        </div>
-=======
-    <div className="p-6">
-      <div className="flex items-center justify-between mb-6">
-        {/* Removed project details display */}
-        {/* <div>
-          <h1 className="text-2xl font-bold">{translate("dashboard", "navigation")}</h1>
-          <div className="flex items-center gap-2 mt-1">
-            <p className="text-muted-foreground">{translate("current_project", "dashboard")}:</p>
-            {displayProject ? (
-              <div className="flex items-center gap-2">
-                <div
-                  className="h-4 w-4 rounded-full"
-                  style={{ backgroundColor: displayProject.color }}
-                ></div>
-                <span className="text-sm font-medium">{displayProject.name}</span>
-                {displayProject.is_default && (
-                  <span className="text-xs bg-muted px-1.5 py-0.5 rounded">{translate("default", "dashboard")}</span>
-                )}
-              </div>
-            ) : (
-              <p className="text-sm text-muted-foreground">{translate("no_project_selected", "dashboard")}</p>
-            )}
-          </div>
-        </div> */}
-        <div>
-          <h1 className="text-2xl font-bold">{translate("dashboard", "navigation")}</h1>
-        </div>
-        {/* Commented out time-based dropdown */}
-        {/* <div>
-          <select className="rounded-md border border-border bg-background px-3 py-2 text-sm">
-            <option>{translate("today", "time")}</option>
-            <option>{translate("last_7_days", "time")}</option>
-            <option>{translate("last_30_days", "time")}</option>
-            <option>{translate("all_time", "time")}</option>
-          </select>
-        </div> */}
->>>>>>> 6b51d766
+        <h1 className="text-3xl font-bold tracking-tight">{translate("dashboard", "navigation")}</h1>
       </div>
 
       {/* Dashboard Overview Cards */}
@@ -492,7 +430,7 @@
           ))
         ) : (
           dashboardData && Object.entries(dashboardData).map(([key, value]) => (
-            <Card key={key} className="relative overflow-hidden border-0 shadow-md">
+            <Card key={key} className="relative overflow-hidden border-0 shadow-lg bg-gradient-to-br from-background to-muted/20">
               <div className="absolute inset-0 bg-gradient-to-br from-primary/5 via-primary/3 to-primary/10"></div>
               <CardHeader className="relative pb-2">
                 <div className="flex items-center justify-between">
@@ -520,7 +458,7 @@
       {/* Main Content Grid */}
       <div className="grid gap-6 md:grid-cols-2 lg:grid-cols-7">
         {/* Recent Activity */}
-        <Card className="md:col-span-4 shadow-md">
+        <Card className="md:col-span-4 shadow-lg border-0 bg-gradient-to-br from-background to-muted/20">
           <CardHeader className="pb-4">
             <div className="flex items-center justify-between">
               <CardTitle className="text-xl font-semibold flex items-center gap-2">
@@ -535,7 +473,7 @@
           <CardContent>
             <div className="space-y-1">
               {isLoading ? (
-                Array(5).fill(0).map((_, index) => (
+                Array(4).fill(0).map((_, index) => (
                   <div key={index} className="flex items-center gap-4 p-4 animate-pulse">
                     <div className="h-10 w-10 rounded-full bg-muted"></div>
                     <div className="flex-1 space-y-2">
@@ -550,73 +488,100 @@
                   <p>{translate("no_recent_activity", "dashboard") || "No recent activity"}</p>
                 </div>
               ) : (
-                recentActivities.map((activity) => {
-                  const isCurrentUser = activity.user_id === userId;
-                  const userName = isCurrentUser ? "You" : "Team member";
-                  const actionText = activity.action === "create" ? "created" : 
-                                   activity.action === "update" ? "updated" : 
-                                   activity.action === "delete" ? "deleted" : activity.action;
-                  const dataTypeName = formatDataTypeName(activity.data_type);
-                  
-                  return (
-                    <div 
-                      key={activity.doc_id} 
-                      className="flex items-start gap-4 p-4 hover:bg-muted/30 rounded-lg transition-all duration-200 border border-transparent hover:border-border"
-                    >
-                      <div className="relative">
-                        <div className="h-10 w-10 rounded-full bg-primary/10 flex items-center justify-center flex-shrink-0 border-2 border-primary/20">
-                          {getDataTypeIcon(activity.data_type, "h-4 w-4 text-primary")}
+                <>
+                  {(showAllActivities 
+                    ? [...recentActivities].reverse().slice(0, MAX_ACTIVITIES)
+                    : [...recentActivities].reverse().slice(0, ACTIVITIES_PER_PAGE)
+                  ).map((activity) => {
+                    const isCurrentUser = activity.user_id === userId;
+                    const userName = isCurrentUser ? "You" : "Team member";
+                    const actionText = activity.action === "create" ? "created" : 
+                                     activity.action === "update" ? "updated" : 
+                                     activity.action === "delete" ? "deleted" : activity.action;
+                    const dataTypeName = formatDataTypeName(activity.data_type);
+                    
+                    return (
+                      <div 
+                        key={activity.doc_id} 
+                        className="flex items-start gap-4 p-4 hover:bg-muted/30 rounded-lg transition-all duration-200 border border-transparent hover:border-border group"
+                      >
+                        <div className="relative">
+                          <div className="h-10 w-10 rounded-full bg-primary/10 flex items-center justify-center flex-shrink-0 border-2 border-primary/20 group-hover:border-primary/40 transition-colors">
+                            {getDataTypeIcon(activity.data_type, "h-4 w-4 text-primary")}
+                          </div>
+                          <div className={`absolute -bottom-1 -right-1 h-4 w-4 rounded-full bg-background border-2 border-background flex items-center justify-center ${getActionColor(activity.action)}`}>
+                            {getActionIcon(activity.action)}
+                          </div>
                         </div>
-                        <div className={`absolute -bottom-1 -right-1 h-4 w-4 rounded-full bg-background border-2 border-background flex items-center justify-center ${getActionColor(activity.action)}`}>
-                          {getActionIcon(activity.action)}
-                        </div>
-                      </div>
-                      
-                      <div className="flex-1 min-w-0">
-                        <div className="flex items-start justify-between gap-2">
-                          <div className="min-w-0 flex-1">
-                            <p className="font-medium text-sm leading-5">
-                              <span className={isCurrentUser ? "text-primary font-semibold" : "text-foreground"}>
-                                {userName}
-                              </span>
-                              {" "}
-                              <span className={`${getActionColor(activity.action)} font-medium`}>
-                                {actionText}
-                              </span>
-                              {" "}
-                              <span className="text-muted-foreground">a</span>
-                              {" "}
-                              <span className="text-foreground font-medium">
-                                {dataTypeName}
-                              </span>
-                            </p>
-                            
-                            <div className="flex items-center gap-2 mt-1">
-                              <span className="text-xs text-muted-foreground">
-                                {format.relativeTime(new Date(activity.created_at), new Date())}
-                              </span>
-                              {activity.record_id && (
-                                <>
-                                  <span className="text-xs text-muted-foreground">•</span>
-                                  <span className="text-xs text-muted-foreground font-mono">
-                                    {activity.record_id.split('-')[0]}...
-                                  </span>
-                                </>
-                              )}
+                        
+                        <div className="flex-1 min-w-0">
+                          <div className="flex items-start justify-between gap-2">
+                            <div className="min-w-0 flex-1">
+                              <p className="font-medium text-sm leading-5">
+                                <span className={isCurrentUser ? "text-primary font-semibold" : "text-foreground"}>
+                                  {userName}
+                                </span>
+                                {" "}
+                                <span className={`${getActionColor(activity.action)} font-medium`}>
+                                  {actionText}
+                                </span>
+                                {" "}
+                                <span className="text-muted-foreground">a</span>
+                                {" "}
+                                <span className="text-foreground font-medium">
+                                  {dataTypeName}
+                                </span>
+                              </p>
+                              
+                              <div className="flex items-center gap-2 mt-1">
+                                <span className="text-xs text-muted-foreground">
+                                  {format.relativeTime(new Date(activity.created_at), new Date())}
+                                </span>
+                                {activity.record_id && (
+                                  <>
+                                    <span className="text-xs text-muted-foreground">•</span>
+                                    <span className="text-xs text-muted-foreground font-mono">
+                                      {activity.record_id.split('-')[0]}...
+                                    </span>
+                                  </>
+                                )}
+                              </div>
                             </div>
                           </div>
                         </div>
                       </div>
+                    );
+                  })}
+                  {recentActivities.length > ACTIVITIES_PER_PAGE && (
+                    <div className="flex justify-center pt-4">
+                      <Button
+                        variant="ghost"
+                        size="sm"
+                        onClick={() => setShowAllActivities(!showAllActivities)}
+                        className="text-muted-foreground hover:text-foreground group"
+                      >
+                        {showAllActivities ? (
+                          <>
+                            <ChevronUp className="h-4 w-4 mr-1 group-hover:transform group-hover:-translate-y-0.5 transition-transform" />
+                            {translate("show_less", "dashboard") || "Show Less"}
+                          </>
+                        ) : (
+                          <>
+                            <ChevronDown className="h-4 w-4 mr-1 group-hover:transform group-hover:translate-y-0.5 transition-transform" />
+                            {translate("show_more", "dashboard") || "Show More"}
+                          </>
+                        )}
+                      </Button>
                     </div>
-                  );
-                })
+                  )}
+                </>
               )}
             </div>
           </CardContent>
         </Card>
 
         {/* Quick Stats */}
-        <Card className="md:col-span-2 lg:col-span-3 shadow-md border-0 bg-gradient-to-br from-background to-muted/20">
+        <Card className="md:col-span-2 lg:col-span-3 shadow-lg border-0 bg-gradient-to-br from-background to-muted/20">
           <CardHeader className="pb-4">
             <CardTitle className="text-xl font-semibold flex items-center gap-2">
               <Shield className="h-5 w-5 text-primary" />
@@ -624,53 +589,70 @@
             </CardTitle>
           </CardHeader>
           <CardContent>
-            <div className="space-y-6">
-              {/* Recent Accounts Section */}
-              <div>
-                <h3 className="text-sm font-medium mb-4 text-muted-foreground">{translate("recent_accounts", "dashboard")}</h3>
-                <div className="space-y-3">
-                  {recentAccounts.map((account) => (
-                    <div 
-                      key={account.doc_id} 
-                      className="p-4 rounded-lg bg-gradient-to-r from-muted/30 to-muted/10 border border-border/50 hover:border-primary/20 transition-all duration-200 group"
-                    >
-                      <div className="flex items-center justify-between mb-2">
-                        <span className="font-medium text-sm group-hover:text-primary transition-colors">
+            <div className="space-y-3">
+              {recentAccounts.map((account) => (
+                <div 
+                  key={account.doc_id} 
+                  className="relative p-3 rounded-lg bg-gradient-to-r from-muted/30 to-muted/10 border border-border/50 hover:border-primary/20 transition-all duration-200 group"
+                >
+                  {/* Main Account Info */}
+                  <div className={`flex items-center justify-between gap-2 transition-all duration-300 ${
+                    revealedPasswords[account.doc_id] ? 'blur-sm opacity-50' : ''
+                  }`}>
+                    <div className="flex items-center gap-2 min-w-0 flex-1">
+                      <div className="p-2 rounded-lg bg-white shadow-sm group-hover:shadow-md transition-shadow">
+                        {getWebsiteIcon(account.url || account.website || '', "h-4 w-4 text-slate-700")}
+                      </div>
+                      <div className="flex flex-col min-w-0">
+                        <span className="font-medium text-sm group-hover:text-primary transition-colors truncate">
                           {account.name || account.title}
                         </span>
-                        <button
-                          onClick={() => togglePasswordVisibility(account.doc_id)}
-                          className="text-muted-foreground hover:text-primary transition-colors"
-                        >
-                          {revealedPasswords[account.doc_id] ? (
-                            <EyeOff className="h-4 w-4" />
-                          ) : (
-                            <Eye className="h-4 w-4" />
-                          )}
-                        </button>
+                        <span className="text-muted-foreground text-xs truncate">
+                          {account.username}
+                        </span>
                       </div>
-                      <div className="text-sm space-y-1.5">
-                        <div className="flex items-center gap-2 text-muted-foreground">
-                          <User className="h-3.5 w-3.5" />
-                          <span className="truncate">{account.username}</span>
-                        </div>
+                    </div>
+                    <button
+                      onClick={() => togglePasswordVisibility(account.doc_id)}
+                      className="text-muted-foreground hover:text-primary transition-colors flex-shrink-0 z-10 relative"
+                    >
+                      {revealedPasswords[account.doc_id] ? (
+                        <EyeOff className="h-4 w-4" />
+                      ) : (
+                        <Eye className="h-4 w-4" />
+                      )}
+                    </button>
+                  </div>
+
+                  {/* Password Modal/Projection */}
+                  {revealedPasswords[account.doc_id] && (
+                    <div className="absolute inset-0 flex items-center justify-center z-20 pointer-events-none">
+                      <div className="bg-background/95 backdrop-blur-sm border border-primary/10 rounded-lg shadow-sm px-3 py-2 max-w-[60%] animate-in fade-in-0 zoom-in-95 duration-200">
                         <div className="flex items-center gap-2">
-                          <Lock className="h-3.5 w-3.5 text-muted-foreground" />
-                          <span className="font-mono text-xs bg-muted/50 px-2 py-0.5 rounded">
-                            {revealedPasswords[account.doc_id] ? account.password : "••••••••"}
-                          </span>
+                          <Lock className="h-3.5 w-3.5 text-primary/70" />
+                          <div className="font-mono text-sm bg-primary/5 text-primary px-2.5 py-0.5 rounded border border-primary/10">
+                            {account.password}
+                          </div>
                         </div>
                       </div>
                     </div>
-                  ))}
-                  {recentAccounts.length === 0 && (
-                    <div className="text-center py-8 text-muted-foreground bg-muted/30 rounded-lg border border-dashed border-border">
-                      <Shield className="h-8 w-8 mx-auto mb-3 opacity-30" />
-                      <p>{translate("no_recent_accounts", "dashboard")}</p>
-                    </div>
+                  )}
+
+                  {/* Click overlay to close when password is shown */}
+                  {revealedPasswords[account.doc_id] && (
+                    <div 
+                      className="absolute inset-0 z-10 cursor-pointer"
+                      onClick={() => togglePasswordVisibility(account.doc_id)}
+                    />
                   )}
                 </div>
-              </div>
+              ))}
+              {recentAccounts.length === 0 && (
+                <div className="text-center py-8 text-muted-foreground bg-muted/30 rounded-lg border border-dashed border-border">
+                  <Shield className="h-8 w-8 mx-auto mb-3 opacity-30" />
+                  <p>{translate("no_recent_accounts", "dashboard")}</p>
+                </div>
+              )}
             </div>
           </CardContent>
         </Card>
