--- conflicted
+++ resolved
@@ -169,16 +169,10 @@
             </Button>
           </div>
 
-          <div className="mt-6 text-center text-xs text-muted-foreground">
-<<<<<<< HEAD
+          <div className="mt-6 text-center text-xs text-muted-foreground"
             <p>We&apos;ve set your account name based on your social account.</p>
             <p>Don&apos;t worry, you can easily update it later on your profile page.</p>
           </div>
-=======
-            <p>We've set your account name based on your social account.</p>
-            <p>Don't worry, you can easily update it later on your profile page.</p>
-          </div> */}
->>>>>>> bf9d1faf
         </div>
       </div>
     </div>
