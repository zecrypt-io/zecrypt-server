<<<<<<< HEAD
from typing import Optional, Literal, List, Any
=======
from typing import Optional, Literal, List, Any, Tuple
>>>>>>> 0e01f874
from pydantic import BaseModel, Field


from app.framework.mongo_db.base_model import BaseModel


class AddApiKey(BaseModel):
    name: str
<<<<<<< HEAD
    api_key: str
=======
>>>>>>> 0e01f874
    data: Optional[Any] = None
    description: Optional[str]
    status: Optional[Literal["active", "expired"]] = "active"
    env: Optional[Literal["Development", "Production", "Staging"]] = "Development"
    tags: Optional[List[str]] = Field(default_factory=list)


class UpdateApiKey(BaseModel):
    name: Optional[str] = None
<<<<<<< HEAD
    api_key: Optional[str] = None
=======
>>>>>>> 0e01f874
    data: Optional[Any] = None
    description: Optional[str] = None
    status: Optional[Literal["active", "expired"]] = None
    env: Optional[Literal["Development", "Production", "Staging"]] = None
    tags: Optional[List[str]] = None



class GetApiKeysList(BaseModel):
    page: int 
    limit: int 
    tags: Optional[List[str]] = Field(default_factory=list)
    status: Optional[Literal["active", "expired"]] = None
    env: Optional[Literal["Development", "Production", "Staging"]] = None
    name: Optional[str] = None<|MERGE_RESOLUTION|>--- conflicted
+++ resolved
@@ -1,8 +1,4 @@
-<<<<<<< HEAD
-from typing import Optional, Literal, List, Any
-=======
 from typing import Optional, Literal, List, Any, Tuple
->>>>>>> 0e01f874
 from pydantic import BaseModel, Field
 
 
@@ -11,10 +7,6 @@
 
 class AddApiKey(BaseModel):
     name: str
-<<<<<<< HEAD
-    api_key: str
-=======
->>>>>>> 0e01f874
     data: Optional[Any] = None
     description: Optional[str]
     status: Optional[Literal["active", "expired"]] = "active"
@@ -24,10 +16,6 @@
 
 class UpdateApiKey(BaseModel):
     name: Optional[str] = None
-<<<<<<< HEAD
-    api_key: Optional[str] = None
-=======
->>>>>>> 0e01f874
     data: Optional[Any] = None
     description: Optional[str] = None
     status: Optional[Literal["active", "expired"]] = None
