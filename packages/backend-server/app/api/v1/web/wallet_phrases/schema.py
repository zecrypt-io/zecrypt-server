from app.framework.mongo_db.base_model import BaseModel
<<<<<<< HEAD
from typing import Optional, Any
from datetime import datetime
=======
from typing import Optional, Any, List, Tuple
from pydantic import Field
>>>>>>> 0e01f874


class WalletPhrase(BaseModel):
    """Represents a cryptocurrency wallet mnemonic phrase and associated metadata

    Attributes:
        name: Human-readable name for the wallet
        phrase: The mnemonic recovery phrase (BIP-39)
        wallet_address: Derived wallet address (optional)
        wallet_type: Blockchain type (e.g. 'EVM', 'Solana')
        tag: Categorization labels for organization
    """

    name: str
    phrase: str
    wallet_address: Optional[str] = None
    wallet_type: Optional[str] = None
<<<<<<< HEAD
    tag: Optional[list[str]] = None
=======
    tags: Optional[list[str]] = None
>>>>>>> 0e01f874
    data: Optional[Any] = None

class UpdateWalletPhrase(BaseModel):
    """Update schema allowing partial updates to WalletPhrase fields

    All fields are optional - only provided fields will be updated
    """

    name: Optional[str] = None
    phrase: Optional[str] = None
    wallet_address: Optional[str] = None
    wallet_type: Optional[str] = None
<<<<<<< HEAD
    tag: Optional[list[str]] = None
    data: Optional[Any] = None
=======
    tags: Optional[list[str]] = None
    data: Optional[Any] = None


class GetWalletPhrasesList(BaseModel):
    page: int
    limit: int
    tags: Optional[List[str]] = Field(default_factory=list)
    name: Optional[str] = None
    wallet_type: Optional[str] = None
>>>>>>> 0e01f874
<|MERGE_RESOLUTION|>--- conflicted
+++ resolved
@@ -1,11 +1,6 @@
 from app.framework.mongo_db.base_model import BaseModel
-<<<<<<< HEAD
-from typing import Optional, Any
-from datetime import datetime
-=======
 from typing import Optional, Any, List, Tuple
 from pydantic import Field
->>>>>>> 0e01f874
 
 
 class WalletPhrase(BaseModel):
@@ -23,11 +18,7 @@
     phrase: str
     wallet_address: Optional[str] = None
     wallet_type: Optional[str] = None
-<<<<<<< HEAD
-    tag: Optional[list[str]] = None
-=======
     tags: Optional[list[str]] = None
->>>>>>> 0e01f874
     data: Optional[Any] = None
 
 class UpdateWalletPhrase(BaseModel):
@@ -40,10 +31,6 @@
     phrase: Optional[str] = None
     wallet_address: Optional[str] = None
     wallet_type: Optional[str] = None
-<<<<<<< HEAD
-    tag: Optional[list[str]] = None
-    data: Optional[Any] = None
-=======
     tags: Optional[list[str]] = None
     data: Optional[Any] = None
 
@@ -53,5 +40,4 @@
     limit: int
     tags: Optional[List[str]] = Field(default_factory=list)
     name: Optional[str] = None
-    wallet_type: Optional[str] = None
->>>>>>> 0e01f874
+    wallet_type: Optional[str] = None